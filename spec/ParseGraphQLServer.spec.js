const http = require('http');
const express = require('express');
const req = require('../lib/request');
const fetch = require('node-fetch');
const FormData = require('form-data');
const ws = require('ws');
require('./helper');
const { updateCLP } = require('./dev');

const pluralize = require('pluralize');
const { getMainDefinition } = require('apollo-utilities');
const { ApolloLink, split } = require('apollo-link');
const { createHttpLink } = require('apollo-link-http');
const { InMemoryCache } = require('apollo-cache-inmemory');
const { createUploadLink } = require('apollo-upload-client');
const { SubscriptionClient } = require('subscriptions-transport-ws');
const { WebSocketLink } = require('apollo-link-ws');
const ApolloClient = require('apollo-client').default;
const gql = require('graphql-tag');
const {
  GraphQLObjectType,
  GraphQLString,
  GraphQLNonNull,
  GraphQLEnumType,
  GraphQLInputObjectType,
  GraphQLSchema,
} = require('graphql');
const { ParseServer } = require('../');
const { ParseGraphQLServer } = require('../lib/GraphQL/ParseGraphQLServer');
const ReadPreference = require('mongodb').ReadPreference;
const uuidv4 = require('uuid/v4');

function handleError(e) {
  if (
    e &&
    e.networkError &&
    e.networkError.result &&
    e.networkError.result.errors
  ) {
    fail(e.networkError.result.errors);
  } else {
    fail(e);
  }
}

describe('ParseGraphQLServer', () => {
  let parseServer;
  let parseGraphQLServer;

  beforeAll(async () => {
    parseServer = await global.reconfigureServer({});
    parseGraphQLServer = new ParseGraphQLServer(parseServer, {
      graphQLPath: '/graphql',
      playgroundPath: '/playground',
      subscriptionsPath: '/subscriptions',
    });
  });

  describe('constructor', () => {
    it('should require a parseServer instance', () => {
      expect(() => new ParseGraphQLServer()).toThrow(
        'You must provide a parseServer instance!'
      );
    });

    it('should require config.graphQLPath', () => {
      expect(() => new ParseGraphQLServer(parseServer)).toThrow(
        'You must provide a config.graphQLPath!'
      );
      expect(() => new ParseGraphQLServer(parseServer, {})).toThrow(
        'You must provide a config.graphQLPath!'
      );
    });

    it('should only require parseServer and config.graphQLPath args', () => {
      let parseGraphQLServer;
      expect(() => {
        parseGraphQLServer = new ParseGraphQLServer(parseServer, {
          graphQLPath: 'graphql',
        });
      }).not.toThrow();
      expect(parseGraphQLServer.parseGraphQLSchema).toBeDefined();
      expect(parseGraphQLServer.parseGraphQLSchema.databaseController).toEqual(
        parseServer.config.databaseController
      );
    });

    it('should initialize parseGraphQLSchema with a log controller', async () => {
      const loggerAdapter = {
        log: () => {},
        error: () => {},
      };
      const parseServer = await global.reconfigureServer({
        loggerAdapter,
      });
      const parseGraphQLServer = new ParseGraphQLServer(parseServer, {
        graphQLPath: 'graphql',
      });
      expect(parseGraphQLServer.parseGraphQLSchema.log.adapter).toBe(
        loggerAdapter
      );
    });
  });

  describe('_getGraphQLOptions', () => {
    const req = {
      info: new Object(),
      config: new Object(),
      auth: new Object(),
    };

    it("should return schema and context with req's info, config and auth", async () => {
      const options = await parseGraphQLServer._getGraphQLOptions(req);
      expect(options.schema).toEqual(
        parseGraphQLServer.parseGraphQLSchema.graphQLSchema
      );
      expect(options.context.info).toEqual(req.info);
      expect(options.context.config).toEqual(req.config);
      expect(options.context.auth).toEqual(req.auth);
    });

    it('should load GraphQL schema in every call', async () => {
      const originalLoad = parseGraphQLServer.parseGraphQLSchema.load;
      let counter = 0;
      parseGraphQLServer.parseGraphQLSchema.load = () => ++counter;
      expect((await parseGraphQLServer._getGraphQLOptions(req)).schema).toEqual(
        1
      );
      expect((await parseGraphQLServer._getGraphQLOptions(req)).schema).toEqual(
        2
      );
      expect((await parseGraphQLServer._getGraphQLOptions(req)).schema).toEqual(
        3
      );
      parseGraphQLServer.parseGraphQLSchema.load = originalLoad;
    });
  });

  describe('_transformMaxUploadSizeToBytes', () => {
    it('should transform to bytes', () => {
      expect(parseGraphQLServer._transformMaxUploadSizeToBytes('20mb')).toBe(
        20971520
      );
      expect(parseGraphQLServer._transformMaxUploadSizeToBytes('333Gb')).toBe(
        357556027392
      );
      expect(
        parseGraphQLServer._transformMaxUploadSizeToBytes('123456KB')
      ).toBe(126418944);
    });
  });

  describe('applyGraphQL', () => {
    it('should require an Express.js app instance', () => {
      expect(() => parseGraphQLServer.applyGraphQL()).toThrow(
        'You must provide an Express.js app instance!'
      );
      expect(() => parseGraphQLServer.applyGraphQL({})).toThrow(
        'You must provide an Express.js app instance!'
      );
      expect(() =>
        parseGraphQLServer.applyGraphQL(new express())
      ).not.toThrow();
    });

    it('should apply middlewares at config.graphQLPath', () => {
      let useCount = 0;
      expect(() =>
        new ParseGraphQLServer(parseServer, {
          graphQLPath: 'somepath',
        }).applyGraphQL({
          use: path => {
            useCount++;
            expect(path).toEqual('somepath');
          },
        })
      ).not.toThrow();
      expect(useCount).toBeGreaterThan(0);
    });
  });

  describe('applyPlayground', () => {
    it('should require an Express.js app instance', () => {
      expect(() => parseGraphQLServer.applyPlayground()).toThrow(
        'You must provide an Express.js app instance!'
      );
      expect(() => parseGraphQLServer.applyPlayground({})).toThrow(
        'You must provide an Express.js app instance!'
      );
      expect(() =>
        parseGraphQLServer.applyPlayground(new express())
      ).not.toThrow();
    });

    it('should require initialization with config.playgroundPath', () => {
      expect(() =>
        new ParseGraphQLServer(parseServer, {
          graphQLPath: 'graphql',
        }).applyPlayground(new express())
      ).toThrow('You must provide a config.playgroundPath to applyPlayground!');
    });

    it('should apply middlewares at config.playgroundPath', () => {
      let useCount = 0;
      expect(() =>
        new ParseGraphQLServer(parseServer, {
          graphQLPath: 'graphQL',
          playgroundPath: 'somepath',
        }).applyPlayground({
          get: path => {
            useCount++;
            expect(path).toEqual('somepath');
          },
        })
      ).not.toThrow();
      expect(useCount).toBeGreaterThan(0);
    });
  });

  describe('createSubscriptions', () => {
    it('should require initialization with config.subscriptionsPath', () => {
      expect(() =>
        new ParseGraphQLServer(parseServer, {
          graphQLPath: 'graphql',
        }).createSubscriptions({})
      ).toThrow(
        'You must provide a config.subscriptionsPath to createSubscriptions!'
      );
    });
  });

  describe('setGraphQLConfig', () => {
    let parseGraphQLServer;
    beforeEach(() => {
      parseGraphQLServer = new ParseGraphQLServer(parseServer, {
        graphQLPath: 'graphql',
      });
    });
    it('should pass the graphQLConfig onto the parseGraphQLController', async () => {
      let received;
      parseGraphQLServer.parseGraphQLController = {
        async updateGraphQLConfig(graphQLConfig) {
          received = graphQLConfig;
          return {};
        },
      };
      const graphQLConfig = { enabledForClasses: [] };
      await parseGraphQLServer.setGraphQLConfig(graphQLConfig);
      expect(received).toBe(graphQLConfig);
    });
    it('should not absorb exceptions from parseGraphQLController', async () => {
      parseGraphQLServer.parseGraphQLController = {
        async updateGraphQLConfig() {
          throw new Error('Network request failed');
        },
      };
      await expectAsync(
        parseGraphQLServer.setGraphQLConfig({})
      ).toBeRejectedWith(new Error('Network request failed'));
    });
    it('should return the response from parseGraphQLController', async () => {
      parseGraphQLServer.parseGraphQLController = {
        async updateGraphQLConfig() {
          return { response: { result: true } };
        },
      };
      await expectAsync(
        parseGraphQLServer.setGraphQLConfig({})
      ).toBeResolvedTo({ response: { result: true } });
    });
  });

  describe('Auto API', () => {
    let httpServer;
    let parseLiveQueryServer;
    const headers = {
      'X-Parse-Application-Id': 'test',
      'X-Parse-Javascript-Key': 'test',
    };

    let apolloClient;

    let user1;
    let user2;
    let user3;
    let user4;
    let user5;
    let role;
    let object1;
    let object2;
    let object3;
    let object4;
    let objects = [];

    async function prepareData() {
      user1 = new Parse.User();
      user1.setUsername('user1');
      user1.setPassword('user1');
      user1.setEmail('user1@user1.user1');
      await user1.signUp();

      user2 = new Parse.User();
      user2.setUsername('user2');
      user2.setPassword('user2');
      await user2.signUp();

      user3 = new Parse.User();
      user3.setUsername('user3');
      user3.setPassword('user3');
      await user3.signUp();

      user4 = new Parse.User();
      user4.setUsername('user4');
      user4.setPassword('user4');
      await user4.signUp();

      user5 = new Parse.User();
      user5.setUsername('user5');
      user5.setPassword('user5');
      await user5.signUp();

      const roleACL = new Parse.ACL();
      roleACL.setPublicReadAccess(true);
      role = new Parse.Role();
      role.setName('role');
      role.setACL(roleACL);
      role.getUsers().add(user1);
      role.getUsers().add(user3);
      role = await role.save();

      const schemaController = await parseServer.config.databaseController.loadSchema();
      try {
        await schemaController.addClassIfNotExists(
          'GraphQLClass',
          {
            someField: { type: 'String' },
            pointerToUser: { type: 'Pointer', targetClass: '_User' },
          },
          {
            find: {
              'role:role': true,
              [user1.id]: true,
              [user2.id]: true,
            },
            create: {
              'role:role': true,
              [user1.id]: true,
              [user2.id]: true,
            },
            get: {
              'role:role': true,
              [user1.id]: true,
              [user2.id]: true,
            },
            update: {
              'role:role': true,
              [user1.id]: true,
              [user2.id]: true,
            },
            addField: {
              'role:role': true,
              [user1.id]: true,
              [user2.id]: true,
            },
            delete: {
              'role:role': true,
              [user1.id]: true,
              [user2.id]: true,
            },
            readUserFields: ['pointerToUser'],
            writeUserFields: ['pointerToUser'],
          },
          {}
        );
      } catch (err) {
        if (
          !(err instanceof Parse.Error) ||
          err.message !== 'Class GraphQLClass already exists.'
        ) {
          throw err;
        }
      }

      object1 = new Parse.Object('GraphQLClass');
      object1.set('someField', 'someValue1');
      object1.set('someOtherField', 'A');
      const object1ACL = new Parse.ACL();
      object1ACL.setPublicReadAccess(false);
      object1ACL.setPublicWriteAccess(false);
      object1ACL.setRoleReadAccess(role, true);
      object1ACL.setRoleWriteAccess(role, true);
      object1ACL.setReadAccess(user1.id, true);
      object1ACL.setWriteAccess(user1.id, true);
      object1ACL.setReadAccess(user2.id, true);
      object1ACL.setWriteAccess(user2.id, true);
      object1.setACL(object1ACL);
      await object1.save(undefined, { useMasterKey: true });

      object2 = new Parse.Object('GraphQLClass');
      object2.set('someField', 'someValue2');
      object2.set('someOtherField', 'A');
      const object2ACL = new Parse.ACL();
      object2ACL.setPublicReadAccess(false);
      object2ACL.setPublicWriteAccess(false);
      object2ACL.setReadAccess(user1.id, true);
      object2ACL.setWriteAccess(user1.id, true);
      object2ACL.setReadAccess(user2.id, true);
      object2ACL.setWriteAccess(user2.id, true);
      object2ACL.setReadAccess(user5.id, true);
      object2ACL.setWriteAccess(user5.id, true);
      object2.setACL(object2ACL);
      await object2.save(undefined, { useMasterKey: true });

      object3 = new Parse.Object('GraphQLClass');
      object3.set('someField', 'someValue3');
      object3.set('someOtherField', 'B');
      object3.set('pointerToUser', user5);
      await object3.save(undefined, { useMasterKey: true });

      object4 = new Parse.Object('PublicClass');
      object4.set('someField', 'someValue4');
      await object4.save();

      objects = [];
      objects.push(object1, object2, object3, object4);
    }

    beforeAll(async () => {
      const expressApp = express();
      httpServer = http.createServer(expressApp);
      expressApp.use('/parse', parseServer.app);
      parseLiveQueryServer = ParseServer.createLiveQueryServer(httpServer, {
        port: 1338,
      });
      parseGraphQLServer.applyGraphQL(expressApp);
      parseGraphQLServer.applyPlayground(expressApp);
      parseGraphQLServer.createSubscriptions(httpServer);
      await new Promise(resolve => httpServer.listen({ port: 13377 }, resolve));

      const subscriptionClient = new SubscriptionClient(
        'ws://localhost:13377/subscriptions',
        {
          reconnect: true,
          connectionParams: headers,
        },
        ws
      );
      const wsLink = new WebSocketLink(subscriptionClient);
      const httpLink = createUploadLink({
        uri: 'http://localhost:13377/graphql',
        fetch,
        headers,
      });
      apolloClient = new ApolloClient({
        link: split(
          ({ query }) => {
            const { kind, operation } = getMainDefinition(query);
            return (
              kind === 'OperationDefinition' && operation === 'subscription'
            );
          },
          wsLink,
          httpLink
        ),
        cache: new InMemoryCache(),
        defaultOptions: {
          query: {
            fetchPolicy: 'no-cache',
          },
        },
      });
    });

    beforeEach(() => {
      spyOn(console, 'warn').and.callFake(() => {});
      spyOn(console, 'error').and.callFake(() => {});
    });

    afterAll(async () => {
      await parseLiveQueryServer.server.close();
      await httpServer.close();
    });

    describe('GraphQL', () => {
      it('should be healthy', async () => {
        try {
          const health = (
            await apolloClient.query({
              query: gql`
                query Health {
                  health
                }
              `,
            })
          ).data.health;
          expect(health).toBeTruthy();
        } catch (e) {
          handleError(e);
        }
      });

      it('should be cors enabled', async () => {
        let checked = false;
        const apolloClient = new ApolloClient({
          link: new ApolloLink((operation, forward) => {
            return forward(operation).map(response => {
              const context = operation.getContext();
              const {
                response: { headers },
              } = context;
              expect(headers.get('access-control-allow-origin')).toEqual('*');
              checked = true;
              return response;
            });
          }).concat(
            createHttpLink({
              uri: 'http://localhost:13377/graphql',
              fetch,
              headers: {
                ...headers,
                Origin: 'http://someorigin.com',
              },
            })
          ),
          cache: new InMemoryCache(),
        });
        const healthResponse = await apolloClient.query({
          query: gql`
            query Health {
              health
            }
          `,
        });
        expect(healthResponse.data.health).toBeTruthy();
        expect(checked).toBeTruthy();
      });

      it('should handle Parse headers', async () => {
        let checked = false;
        const originalGetGraphQLOptions = parseGraphQLServer._getGraphQLOptions;
        parseGraphQLServer._getGraphQLOptions = async req => {
          expect(req.info).toBeDefined();
          expect(req.config).toBeDefined();
          expect(req.auth).toBeDefined();
          checked = true;
          return await originalGetGraphQLOptions.bind(parseGraphQLServer)(req);
        };
        const health = (
          await apolloClient.query({
            query: gql`
              query Health {
                health
              }
            `,
          })
        ).data.health;
        expect(health).toBeTruthy();
        expect(checked).toBeTruthy();
        parseGraphQLServer._getGraphQLOptions = originalGetGraphQLOptions;
      });
    });

    describe('Playground', () => {
      it('should mount playground', async () => {
        const res = await req({
          method: 'GET',
          url: 'http://localhost:13377/playground',
        });
        expect(res.status).toEqual(200);
      });
    });

    describe('Schema', () => {
      const resetGraphQLCache = async () => {
        await Promise.all([
          parseGraphQLServer.parseGraphQLController.cacheController.graphQL.clear(),
          parseGraphQLServer.parseGraphQLSchema.databaseController.schemaCache.clear(),
        ]);
      };

      describe('Default Types', () => {
        it('should have Object scalar type', async () => {
          const objectType = (
            await apolloClient.query({
              query: gql`
                query ObjectType {
                  __type(name: "Object") {
                    kind
                  }
                }
              `,
            })
          ).data['__type'];
          expect(objectType.kind).toEqual('SCALAR');
        });

        it('should have Date scalar type', async () => {
          const dateType = (
            await apolloClient.query({
              query: gql`
                query DateType {
                  __type(name: "Date") {
                    kind
                  }
                }
              `,
            })
          ).data['__type'];
          expect(dateType.kind).toEqual('SCALAR');
        });

        it('should have ArrayResult type', async () => {
          const arrayResultType = (
            await apolloClient.query({
              query: gql`
                query ArrayResultType {
                  __type(name: "ArrayResult") {
                    kind
                  }
                }
              `,
            })
          ).data['__type'];
          expect(arrayResultType.kind).toEqual('UNION');
        });

        it('should have File object type', async () => {
          const fileType = (
            await apolloClient.query({
              query: gql`
                query FileType {
                  __type(name: "FileInfo") {
                    kind
                    fields {
                      name
                    }
                  }
                }
              `,
            })
          ).data['__type'];
          expect(fileType.kind).toEqual('OBJECT');
          expect(fileType.fields.map(field => field.name).sort()).toEqual([
            'name',
            'url',
          ]);
        });

        it('should have Class interface type', async () => {
          const classType = (
            await apolloClient.query({
              query: gql`
                query ClassType {
                  __type(name: "ParseObject") {
                    kind
                    fields {
                      name
                    }
                  }
                }
              `,
            })
          ).data['__type'];
          expect(classType.kind).toEqual('INTERFACE');
          expect(classType.fields.map(field => field.name).sort()).toEqual([
            'ACL',
            'createdAt',
            'objectId',
            'updatedAt',
          ]);
        });

        it('should have ReadPreference enum type', async () => {
          const readPreferenceType = (
            await apolloClient.query({
              query: gql`
                query ReadPreferenceType {
                  __type(name: "ReadPreference") {
                    kind
                    enumValues {
                      name
                    }
                  }
                }
              `,
            })
          ).data['__type'];
          expect(readPreferenceType.kind).toEqual('ENUM');
          expect(
            readPreferenceType.enumValues.map(value => value.name).sort()
          ).toEqual([
            'NEAREST',
            'PRIMARY',
            'PRIMARY_PREFERRED',
            'SECONDARY',
            'SECONDARY_PREFERRED',
          ]);
        });

        it('should have GraphQLUpload object type', async () => {
          const graphQLUploadType = (
            await apolloClient.query({
              query: gql`
                query GraphQLUploadType {
                  __type(name: "Upload") {
                    kind
                    fields {
                      name
                    }
                  }
                }
              `,
            })
          ).data['__type'];
          expect(graphQLUploadType.kind).toEqual('SCALAR');
        });

        it('should have all expected types', async () => {
          const schemaTypes = (
            await apolloClient.query({
              query: gql`
                query SchemaTypes {
                  __schema {
                    types {
                      name
                    }
                  }
                }
              `,
            })
          ).data['__schema'].types.map(type => type.name);

          const expectedTypes = [
            'ParseObject',
            'Date',
            'FileInfo',
            'ReadPreference',
            'Upload',
          ];
          expect(
            expectedTypes.every(type => schemaTypes.indexOf(type) !== -1)
          ).toBeTruthy(JSON.stringify(schemaTypes.types));
        });
      });

      describe('Relay Specific Types', () => {
        beforeAll(async () => {
          await resetGraphQLCache();
        });

        afterAll(async () => {
          await resetGraphQLCache();
        });

        it('should have Node interface', async () => {
          const schemaTypes = (
            await apolloClient.query({
              query: gql`
                query SchemaTypes {
                  __schema {
                    types {
                      name
                    }
                  }
                }
              `,
            })
          ).data['__schema'].types.map(type => type.name);

          expect(schemaTypes).toContain('Node');
        });

        it('should have node query', async () => {
          const queryFields = (
            await apolloClient.query({
              query: gql`
                query UserType {
                  __type(name: "Query") {
                    fields {
                      name
                    }
                  }
                }
              `,
            })
          ).data['__type'].fields.map(field => field.name);

          expect(queryFields).toContain('node');
        });

        it('should return global id', async () => {
          const userFields = (
            await apolloClient.query({
              query: gql`
                query UserType {
                  __type(name: "User") {
                    fields {
                      name
                    }
                  }
                }
              `,
            })
          ).data['__type'].fields.map(field => field.name);

          expect(userFields).toContain('id');
          expect(userFields).toContain('objectId');
        });

        it('should have clientMutationId in create file input', async () => {
          const createFileInputFields = (
            await apolloClient.query({
              query: gql`
                query {
                  __type(name: "CreateFileInput") {
                    inputFields {
                      name
                    }
                  }
                }
              `,
            })
          ).data['__type'].inputFields
            .map(field => field.name)
            .sort();

          expect(createFileInputFields).toEqual(['clientMutationId', 'upload']);
        });

        it('should have clientMutationId in create file payload', async () => {
          const createFilePayloadFields = (
            await apolloClient.query({
              query: gql`
                query {
                  __type(name: "CreateFilePayload") {
                    fields {
                      name
                    }
                  }
                }
              `,
            })
          ).data['__type'].fields
            .map(field => field.name)
            .sort();

          expect(createFilePayloadFields).toEqual([
            'clientMutationId',
            'fileInfo',
          ]);
        });

        it('should have clientMutationId in call function input', async () => {
          Parse.Cloud.define('hello', () => {});

          const callFunctionInputFields = (
            await apolloClient.query({
              query: gql`
                query {
                  __type(name: "CallCloudCodeInput") {
                    inputFields {
                      name
                    }
                  }
                }
              `,
            })
          ).data['__type'].inputFields
            .map(field => field.name)
            .sort();

          expect(callFunctionInputFields).toEqual([
            'clientMutationId',
            'functionName',
            'params',
          ]);
        });

        it('should have clientMutationId in call function payload', async () => {
          Parse.Cloud.define('hello', () => {});

          const callFunctionPayloadFields = (
            await apolloClient.query({
              query: gql`
                query {
                  __type(name: "CallCloudCodePayload") {
                    fields {
                      name
                    }
                  }
                }
              `,
            })
          ).data['__type'].fields
            .map(field => field.name)
            .sort();

          expect(callFunctionPayloadFields).toEqual([
            'clientMutationId',
            'result',
          ]);
        });

        it('should have clientMutationId in sign up mutation input', async () => {
          const inputFields = (
            await apolloClient.query({
              query: gql`
                query {
                  __type(name: "SignUpInput") {
                    inputFields {
                      name
                    }
                  }
                }
              `,
            })
          ).data['__type'].inputFields
            .map(field => field.name)
            .sort();

          expect(inputFields).toEqual(['clientMutationId', 'fields']);
        });

        it('should have clientMutationId in sign up mutation payload', async () => {
          const payloadFields = (
            await apolloClient.query({
              query: gql`
                query {
                  __type(name: "SignUpPayload") {
                    fields {
                      name
                    }
                  }
                }
              `,
            })
          ).data['__type'].fields
            .map(field => field.name)
            .sort();

          expect(payloadFields).toEqual(['clientMutationId', 'viewer']);
        });

        it('should have clientMutationId in log in mutation input', async () => {
          const inputFields = (
            await apolloClient.query({
              query: gql`
                query {
                  __type(name: "LogInInput") {
                    inputFields {
                      name
                    }
                  }
                }
              `,
            })
          ).data['__type'].inputFields
            .map(field => field.name)
            .sort();

          expect(inputFields).toEqual([
            'clientMutationId',
            'password',
            'username',
          ]);
        });

        it('should have clientMutationId in log in mutation payload', async () => {
          const payloadFields = (
            await apolloClient.query({
              query: gql`
                query {
                  __type(name: "LogInPayload") {
                    fields {
                      name
                    }
                  }
                }
              `,
            })
          ).data['__type'].fields
            .map(field => field.name)
            .sort();

          expect(payloadFields).toEqual(['clientMutationId', 'viewer']);
        });

        it('should have clientMutationId in log out mutation input', async () => {
          const inputFields = (
            await apolloClient.query({
              query: gql`
                query {
                  __type(name: "LogOutInput") {
                    inputFields {
                      name
                    }
                  }
                }
              `,
            })
          ).data['__type'].inputFields
            .map(field => field.name)
            .sort();

          expect(inputFields).toEqual(['clientMutationId']);
        });

        it('should have clientMutationId in log out mutation payload', async () => {
          const payloadFields = (
            await apolloClient.query({
              query: gql`
                query {
                  __type(name: "LogOutPayload") {
                    fields {
                      name
                    }
                  }
                }
              `,
            })
          ).data['__type'].fields
            .map(field => field.name)
            .sort();

          expect(payloadFields).toEqual(['clientMutationId', 'viewer']);
        });

        it('should have clientMutationId in createClass mutation input', async () => {
          const inputFields = (
            await apolloClient.query({
              query: gql`
                query {
                  __type(name: "CreateClassInput") {
                    inputFields {
                      name
                    }
                  }
                }
              `,
            })
          ).data['__type'].inputFields
            .map(field => field.name)
            .sort();

          expect(inputFields).toEqual([
            'clientMutationId',
            'name',
            'schemaFields',
          ]);
        });

        it('should have clientMutationId in createClass mutation payload', async () => {
          const payloadFields = (
            await apolloClient.query({
              query: gql`
                query {
                  __type(name: "CreateClassPayload") {
                    fields {
                      name
                    }
                  }
                }
              `,
            })
          ).data['__type'].fields
            .map(field => field.name)
            .sort();

          expect(payloadFields).toEqual(['class', 'clientMutationId']);
        });

        it('should have clientMutationId in updateClass mutation input', async () => {
          const inputFields = (
            await apolloClient.query({
              query: gql`
                query {
                  __type(name: "UpdateClassInput") {
                    inputFields {
                      name
                    }
                  }
                }
              `,
            })
          ).data['__type'].inputFields
            .map(field => field.name)
            .sort();

          expect(inputFields).toEqual([
            'clientMutationId',
            'name',
            'schemaFields',
          ]);
        });

        it('should have clientMutationId in updateClass mutation payload', async () => {
          const payloadFields = (
            await apolloClient.query({
              query: gql`
                query {
                  __type(name: "UpdateClassPayload") {
                    fields {
                      name
                    }
                  }
                }
              `,
            })
          ).data['__type'].fields
            .map(field => field.name)
            .sort();

          expect(payloadFields).toEqual(['class', 'clientMutationId']);
        });

        it('should have clientMutationId in deleteClass mutation input', async () => {
          const inputFields = (
            await apolloClient.query({
              query: gql`
                query {
                  __type(name: "DeleteClassInput") {
                    inputFields {
                      name
                    }
                  }
                }
              `,
            })
          ).data['__type'].inputFields
            .map(field => field.name)
            .sort();

          expect(inputFields).toEqual(['clientMutationId', 'name']);
        });

        it('should have clientMutationId in deleteClass mutation payload', async () => {
          const payloadFields = (
            await apolloClient.query({
              query: gql`
                query {
                  __type(name: "UpdateClassPayload") {
                    fields {
                      name
                    }
                  }
                }
              `,
            })
          ).data['__type'].fields
            .map(field => field.name)
            .sort();

          expect(payloadFields).toEqual(['class', 'clientMutationId']);
        });

        it('should have clientMutationId in custom create object mutation input', async () => {
          const obj = new Parse.Object('SomeClass');
          await obj.save();

          await parseGraphQLServer.parseGraphQLSchema.databaseController.schemaCache.clear();

          const createObjectInputFields = (
            await apolloClient.query({
              query: gql`
                query {
                  __type(name: "CreateSomeClassInput") {
                    inputFields {
                      name
                    }
                  }
                }
              `,
            })
          ).data['__type'].inputFields
            .map(field => field.name)
            .sort();

          expect(createObjectInputFields).toEqual([
            'clientMutationId',
            'fields',
          ]);
        });

        it('should have clientMutationId in custom create object mutation payload', async () => {
          const obj = new Parse.Object('SomeClass');
          await obj.save();

          await parseGraphQLServer.parseGraphQLSchema.databaseController.schemaCache.clear();

          const createObjectPayloadFields = (
            await apolloClient.query({
              query: gql`
                query {
                  __type(name: "CreateSomeClassPayload") {
                    fields {
                      name
                    }
                  }
                }
              `,
            })
          ).data['__type'].fields
            .map(field => field.name)
            .sort();

          expect(createObjectPayloadFields).toEqual([
            'clientMutationId',
            'someClass',
          ]);
        });

        it('should have clientMutationId in custom update object mutation input', async () => {
          const obj = new Parse.Object('SomeClass');
          await obj.save();

          await parseGraphQLServer.parseGraphQLSchema.databaseController.schemaCache.clear();

          const createObjectInputFields = (
            await apolloClient.query({
              query: gql`
                query {
                  __type(name: "UpdateSomeClassInput") {
                    inputFields {
                      name
                    }
                  }
                }
              `,
            })
          ).data['__type'].inputFields
            .map(field => field.name)
            .sort();

          expect(createObjectInputFields).toEqual([
            'clientMutationId',
            'fields',
            'id',
          ]);
        });

        it('should have clientMutationId in custom update object mutation payload', async () => {
          const obj = new Parse.Object('SomeClass');
          await obj.save();

          await parseGraphQLServer.parseGraphQLSchema.databaseController.schemaCache.clear();

          const createObjectPayloadFields = (
            await apolloClient.query({
              query: gql`
                query {
                  __type(name: "UpdateSomeClassPayload") {
                    fields {
                      name
                    }
                  }
                }
              `,
            })
          ).data['__type'].fields
            .map(field => field.name)
            .sort();

          expect(createObjectPayloadFields).toEqual([
            'clientMutationId',
            'someClass',
          ]);
        });

        it('should have clientMutationId in custom delete object mutation input', async () => {
          const obj = new Parse.Object('SomeClass');
          await obj.save();

          await parseGraphQLServer.parseGraphQLSchema.databaseController.schemaCache.clear();

          const createObjectInputFields = (
            await apolloClient.query({
              query: gql`
                query {
                  __type(name: "DeleteSomeClassInput") {
                    inputFields {
                      name
                    }
                  }
                }
              `,
            })
          ).data['__type'].inputFields
            .map(field => field.name)
            .sort();

          expect(createObjectInputFields).toEqual(['clientMutationId', 'id']);
        });

        it('should have clientMutationId in custom delete object mutation payload', async () => {
          const obj = new Parse.Object('SomeClass');
          await obj.save();

          await parseGraphQLServer.parseGraphQLSchema.databaseController.schemaCache.clear();

          const createObjectPayloadFields = (
            await apolloClient.query({
              query: gql`
                query {
                  __type(name: "DeleteSomeClassPayload") {
                    fields {
                      name
                    }
                  }
                }
              `,
            })
          ).data['__type'].fields
            .map(field => field.name)
            .sort();

          expect(createObjectPayloadFields).toEqual([
            'clientMutationId',
            'someClass',
          ]);
        });
      });

      describe('Parse Class Types', () => {
        it('should have all expected types', async () => {
          await parseServer.config.databaseController.loadSchema();

          const schemaTypes = (
            await apolloClient.query({
              query: gql`
                query SchemaTypes {
                  __schema {
                    types {
                      name
                    }
                  }
                }
              `,
            })
          ).data['__schema'].types.map(type => type.name);

          const expectedTypes = [
            'Role',
            'RoleWhereInput',
            'CreateRoleFieldsInput',
            'UpdateRoleFieldsInput',
            'RoleConnection',
            'User',
            'UserWhereInput',
            'UserConnection',
            'CreateUserFieldsInput',
            'UpdateUserFieldsInput',
          ];
          expect(
            expectedTypes.every(type => schemaTypes.indexOf(type) !== -1)
          ).toBeTruthy(JSON.stringify(schemaTypes));
        });

        it('should ArrayResult contains all types', async () => {
          const objectType = (
            await apolloClient.query({
              query: gql`
                query ObjectType {
                  __type(name: "ArrayResult") {
                    kind
                    possibleTypes {
                      name
                    }
                  }
                }
              `,
            })
          ).data['__type'];
          const possibleTypes = objectType.possibleTypes.map(o => o.name);
          expect(possibleTypes).toContain('User');
          expect(possibleTypes).toContain('Role');
          expect(possibleTypes).toContain('Element');
        });

        it('should update schema when it changes', async () => {
          const schemaController = await parseServer.config.databaseController.loadSchema();
          await schemaController.updateClass('_User', {
            foo: { type: 'String' },
          });

          const userFields = (
            await apolloClient.query({
              query: gql`
                query UserType {
                  __type(name: "User") {
                    fields {
                      name
                    }
                  }
                }
              `,
            })
          ).data['__type'].fields.map(field => field.name);
          expect(userFields.indexOf('foo') !== -1).toBeTruthy();
        });

        it('should not contain password field from _User class', async () => {
          const userFields = (
            await apolloClient.query({
              query: gql`
                query UserType {
                  __type(name: "User") {
                    fields {
                      name
                    }
                  }
                }
              `,
            })
          ).data['__type'].fields.map(field => field.name);
          expect(userFields.includes('password')).toBeFalsy();
        });
      });

      describe('Configuration', function() {
        const resetGraphQLCache = async () => {
          await Promise.all([
            parseGraphQLServer.parseGraphQLController.cacheController.graphQL.clear(),
            parseGraphQLServer.parseGraphQLSchema.databaseController.schemaCache.clear(),
          ]);
        };

        beforeEach(async () => {
          await parseGraphQLServer.setGraphQLConfig({});
          await resetGraphQLCache();
        });

        it('should only include types in the enabledForClasses list', async () => {
          const schemaController = await parseServer.config.databaseController.loadSchema();
          await schemaController.addClassIfNotExists('SuperCar', {
            foo: { type: 'String' },
          });

          const graphQLConfig = {
            enabledForClasses: ['SuperCar'],
          };
          await parseGraphQLServer.setGraphQLConfig(graphQLConfig);
          await resetGraphQLCache();

          const { data } = await apolloClient.query({
            query: gql`
              query UserType {
                userType: __type(name: "User") {
                  fields {
                    name
                  }
                }
                superCarType: __type(name: "SuperCar") {
                  fields {
                    name
                  }
                }
              }
            `,
          });
          expect(data.userType).toBeNull();
          expect(data.superCarType).toBeTruthy();
        });
        it('should not include types in the disabledForClasses list', async () => {
          const schemaController = await parseServer.config.databaseController.loadSchema();
          await schemaController.addClassIfNotExists('SuperCar', {
            foo: { type: 'String' },
          });

          const graphQLConfig = {
            disabledForClasses: ['SuperCar'],
          };
          await parseGraphQLServer.setGraphQLConfig(graphQLConfig);
          await resetGraphQLCache();

          const { data } = await apolloClient.query({
            query: gql`
              query UserType {
                userType: __type(name: "User") {
                  fields {
                    name
                  }
                }
                superCarType: __type(name: "SuperCar") {
                  fields {
                    name
                  }
                }
              }
            `,
          });
          expect(data.superCarType).toBeNull();
          expect(data.userType).toBeTruthy();
        });
        it('should remove query operations when disabled', async () => {
          const superCar = new Parse.Object('SuperCar');
          await superCar.save({ foo: 'bar' });
          const customer = new Parse.Object('Customer');
          await customer.save({ foo: 'bar' });

          await expectAsync(
            apolloClient.query({
              query: gql`
                query GetSuperCar($id: ID!) {
                  superCar(id: $id) {
                    id
                  }
                }
              `,
              variables: {
                id: superCar.id,
              },
            })
          ).toBeResolved();

          await expectAsync(
            apolloClient.query({
              query: gql`
                query FindCustomer {
                  customers {
                    count
                  }
                }
              `,
            })
          ).toBeResolved();

          const graphQLConfig = {
            classConfigs: [
              {
                className: 'SuperCar',
                query: {
                  get: false,
                  find: true,
                },
              },
              {
                className: 'Customer',
                query: {
                  get: true,
                  find: false,
                },
              },
            ],
          };
          await parseGraphQLServer.setGraphQLConfig(graphQLConfig);
          await resetGraphQLCache();

          await expectAsync(
            apolloClient.query({
              query: gql`
                query GetSuperCar($id: ID!) {
                  superCar(id: $id) {
                    id
                  }
                }
              `,
              variables: {
                id: superCar.id,
              },
            })
          ).toBeRejected();
          await expectAsync(
            apolloClient.query({
              query: gql`
                query GetCustomer($id: ID!) {
                  customer(id: $id) {
                    id
                  }
                }
              `,
              variables: {
                id: customer.id,
              },
            })
          ).toBeResolved();
          await expectAsync(
            apolloClient.query({
              query: gql`
                query FindSuperCar {
                  superCars {
                    count
                  }
                }
              `,
            })
          ).toBeResolved();
          await expectAsync(
            apolloClient.query({
              query: gql`
                query FindCustomer {
                  customers {
                    count
                  }
                }
              `,
            })
          ).toBeRejected();
        });

        it('should remove mutation operations, create, update and delete, when disabled', async () => {
          const superCar1 = new Parse.Object('SuperCar');
          await superCar1.save({ foo: 'bar' });
          const customer1 = new Parse.Object('Customer');
          await customer1.save({ foo: 'bar' });

          await expectAsync(
            apolloClient.query({
              query: gql`
                mutation UpdateSuperCar($id: ID!, $foo: String!) {
                  updateSuperCar(input: { id: $id, fields: { foo: $foo } }) {
                    clientMutationId
                  }
                }
              `,
              variables: {
                id: superCar1.id,
                foo: 'lah',
              },
            })
          ).toBeResolved();

          await expectAsync(
            apolloClient.query({
              query: gql`
                mutation DeleteCustomer($id: ID!) {
                  deleteCustomer(input: { id: $id }) {
                    clientMutationId
                  }
                }
              `,
              variables: {
                id: customer1.id,
              },
            })
          ).toBeResolved();

          const { data: customerData } = await apolloClient.query({
            query: gql`
              mutation CreateCustomer($foo: String!) {
                createCustomer(input: { fields: { foo: $foo } }) {
                  customer {
                    id
                  }
                }
              }
            `,
            variables: {
              foo: 'rah',
            },
          });
          expect(customerData.createCustomer.customer).toBeTruthy();

          // used later
          const customer2Id = customerData.createCustomer.customer.id;

          await parseGraphQLServer.setGraphQLConfig({
            classConfigs: [
              {
                className: 'SuperCar',
                mutation: {
                  create: true,
                  update: false,
                  destroy: true,
                },
              },
              {
                className: 'Customer',
                mutation: {
                  create: false,
                  update: true,
                  destroy: false,
                },
              },
            ],
          });
          await resetGraphQLCache();

          const { data: superCarData } = await apolloClient.query({
            query: gql`
              mutation CreateSuperCar($foo: String!) {
                createSuperCar(input: { fields: { foo: $foo } }) {
                  superCar {
                    id
                  }
                }
              }
            `,
            variables: {
              foo: 'mah',
            },
          });
          expect(superCarData.createSuperCar).toBeTruthy();
          const superCar3Id = superCarData.createSuperCar.superCar.id;

          await expectAsync(
            apolloClient.query({
              query: gql`
                mutation UpdateSupercar($id: ID!, $foo: String!) {
                  updateSuperCar(input: { id: $id, fields: { foo: $foo } }) {
                    clientMutationId
                  }
                }
              `,
              variables: {
                id: superCar3Id,
              },
            })
          ).toBeRejected();

          await expectAsync(
            apolloClient.query({
              query: gql`
                mutation DeleteSuperCar($id: ID!) {
                  deleteSuperCar(input: { id: $id }) {
                    clientMutationId
                  }
                }
              `,
              variables: {
                id: superCar3Id,
              },
            })
          ).toBeResolved();

          await expectAsync(
            apolloClient.query({
              query: gql`
                mutation CreateCustomer($foo: String!) {
                  createCustomer(input: { fields: { foo: $foo } }) {
                    customer {
                      id
                    }
                  }
                }
              `,
              variables: {
                foo: 'rah',
              },
            })
          ).toBeRejected();
          await expectAsync(
            apolloClient.query({
              query: gql`
                mutation UpdateCustomer($id: ID!, $foo: String!) {
                  updateCustomer(input: { id: $id, fields: { foo: $foo } }) {
                    clientMutationId
                  }
                }
              `,
              variables: {
                id: customer2Id,
                foo: 'tah',
              },
            })
          ).toBeResolved();
          await expectAsync(
            apolloClient.query({
              query: gql`
                mutation DeleteCustomer($id: ID!, $foo: String!) {
                  deleteCustomer(input: { id: $id }) {
                    clientMutationId
                  }
                }
              `,
              variables: {
                id: customer2Id,
              },
            })
          ).toBeRejected();
        });

        it('should only allow the supplied create and update fields for a class', async () => {
          const schemaController = await parseServer.config.databaseController.loadSchema();
          await schemaController.addClassIfNotExists('SuperCar', {
            engine: { type: 'String' },
            doors: { type: 'Number' },
            price: { type: 'String' },
            mileage: { type: 'Number' },
          });

          await parseGraphQLServer.setGraphQLConfig({
            classConfigs: [
              {
                className: 'SuperCar',
                type: {
                  inputFields: {
                    create: ['engine', 'doors', 'price'],
                    update: ['price', 'mileage'],
                  },
                },
              },
            ],
          });

          await resetGraphQLCache();

          await expectAsync(
            apolloClient.query({
              query: gql`
                mutation InvalidCreateSuperCar {
                  createSuperCar(
                    input: { fields: { engine: "diesel", mileage: 1000 } }
                  ) {
                    superCar {
                      id
                    }
                  }
                }
              `,
            })
          ).toBeRejected();
          const { id: superCarId } = (
            await apolloClient.query({
              query: gql`
                mutation ValidCreateSuperCar {
                  createSuperCar(
                    input: {
                      fields: { engine: "diesel", doors: 5, price: "£10000" }
                    }
                  ) {
                    superCar {
                      id
                    }
                  }
                }
              `,
            })
          ).data.createSuperCar.superCar;

          expect(superCarId).toBeTruthy();

          await expectAsync(
            apolloClient.query({
              query: gql`
                mutation InvalidUpdateSuperCar($id: ID!) {
                  updateSuperCar(
                    input: { id: $id, fields: { engine: "petrol" } }
                  ) {
                    clientMutationId
                  }
                }
              `,
              variables: {
                id: superCarId,
              },
            })
          ).toBeRejected();

          const updatedSuperCar = (
            await apolloClient.query({
              query: gql`
                mutation ValidUpdateSuperCar($id: ID!) {
                  updateSuperCar(
                    input: { id: $id, fields: { mileage: 2000 } }
                  ) {
                    clientMutationId
                  }
                }
              `,
              variables: {
                id: superCarId,
              },
            })
          ).data.updateSuperCar;
          expect(updatedSuperCar).toBeTruthy();
        });

        it('should handle required fields from the Parse class', async () => {
          const schemaController = await parseServer.config.databaseController.loadSchema();
          await schemaController.addClassIfNotExists('SuperCar', {
            engine: { type: 'String', required: true },
            doors: { type: 'Number', required: true },
            price: { type: 'String' },
            mileage: { type: 'Number' },
          });

          await resetGraphQLCache();

          const {
            data: { __type },
          } = await apolloClient.query({
            query: gql`
              query requiredFields {
                __type(name: "CreateSuperCarFieldsInput") {
                  inputFields {
                    name
                    type {
                      kind
                    }
                  }
                }
              }
            `,
          });
          expect(
            __type.inputFields.find(o => o.name === 'price').type.kind
          ).toEqual('SCALAR');
          expect(
            __type.inputFields.find(o => o.name === 'engine').type.kind
          ).toEqual('NON_NULL');
          expect(
            __type.inputFields.find(o => o.name === 'doors').type.kind
          ).toEqual('NON_NULL');

          const {
            data: { __type: __type2 },
          } = await apolloClient.query({
            query: gql`
              query requiredFields {
                __type(name: "SuperCar") {
                  fields {
                    name
                    type {
                      kind
                    }
                  }
                }
              }
            `,
          });
          expect(
            __type2.fields.find(o => o.name === 'price').type.kind
          ).toEqual('SCALAR');
          expect(
            __type2.fields.find(o => o.name === 'engine').type.kind
          ).toEqual('NON_NULL');
          expect(
            __type2.fields.find(o => o.name === 'doors').type.kind
          ).toEqual('NON_NULL');
        });

        it('should only allow the supplied output fields for a class', async () => {
          const schemaController = await parseServer.config.databaseController.loadSchema();

          await schemaController.addClassIfNotExists('SuperCar', {
            engine: { type: 'String' },
            doors: { type: 'Number' },
            price: { type: 'String' },
            mileage: { type: 'Number' },
            insuranceClaims: { type: 'Number' },
          });

          const superCar = await new Parse.Object('SuperCar').save({
            engine: 'petrol',
            doors: 3,
            price: '£7500',
            mileage: 0,
            insuranceCertificate: 'private-file.pdf',
          });

          await parseGraphQLServer.setGraphQLConfig({
            classConfigs: [
              {
                className: 'SuperCar',
                type: {
                  outputFields: ['engine', 'doors', 'price', 'mileage'],
                },
              },
            ],
          });

          await resetGraphQLCache();

          await expectAsync(
            apolloClient.query({
              query: gql`
                query GetSuperCar($id: ID!) {
                  superCar(id: $id) {
                    id
                    objectId
                    engine
                    doors
                    price
                    mileage
                    insuranceCertificate
                  }
                }
              `,
              variables: {
                id: superCar.id,
              },
            })
          ).toBeRejected();
          let getSuperCar = (
            await apolloClient.query({
              query: gql`
                query GetSuperCar($id: ID!) {
                  superCar(id: $id) {
                    id
                    objectId
                    engine
                    doors
                    price
                    mileage
                  }
                }
              `,
              variables: {
                id: superCar.id,
              },
            })
          ).data.superCar;
          expect(getSuperCar).toBeTruthy();

          await parseGraphQLServer.setGraphQLConfig({
            classConfigs: [
              {
                className: 'SuperCar',
                type: {
                  outputFields: [],
                },
              },
            ],
          });

          await resetGraphQLCache();
          await expectAsync(
            apolloClient.query({
              query: gql`
                query GetSuperCar($id: ID!) {
                  superCar(id: $id) {
                    engine
                  }
                }
              `,
              variables: {
                id: superCar.id,
              },
            })
          ).toBeRejected();
          getSuperCar = (
            await apolloClient.query({
              query: gql`
                query GetSuperCar($id: ID!) {
                  superCar(id: $id) {
                    id
                    objectId
                  }
                }
              `,
              variables: {
                id: superCar.id,
              },
            })
          ).data.superCar;
          expect(getSuperCar.objectId).toBe(superCar.id);
        });

        it('should only allow the supplied constraint fields for a class', async () => {
          try {
            const schemaController = await parseServer.config.databaseController.loadSchema();

            await schemaController.addClassIfNotExists('SuperCar', {
              model: { type: 'String' },
              engine: { type: 'String' },
              doors: { type: 'Number' },
              price: { type: 'String' },
              mileage: { type: 'Number' },
              insuranceCertificate: { type: 'String' },
            });

            await new Parse.Object('SuperCar').save({
              model: 'McLaren',
              engine: 'petrol',
              doors: 3,
              price: '£7500',
              mileage: 0,
              insuranceCertificate: 'private-file.pdf',
            });

            await parseGraphQLServer.setGraphQLConfig({
              classConfigs: [
                {
                  className: 'SuperCar',
                  type: {
                    constraintFields: ['engine', 'doors', 'price'],
                  },
                },
              ],
            });

            await resetGraphQLCache();

            await expectAsync(
              apolloClient.query({
                query: gql`
                  query FindSuperCar {
                    superCars(
                      where: {
                        insuranceCertificate: { equalTo: "private-file.pdf" }
                      }
                    ) {
                      count
                    }
                  }
                `,
              })
            ).toBeRejected();

            await expectAsync(
              apolloClient.query({
                query: gql`
                  query FindSuperCar {
                    superCars(where: { mileage: { equalTo: 0 } }) {
                      count
                    }
                  }
                `,
              })
            ).toBeRejected();

            await expectAsync(
              apolloClient.query({
                query: gql`
                  query FindSuperCar {
                    superCars(where: { engine: { equalTo: "petrol" } }) {
                      count
                    }
                  }
                `,
              })
            ).toBeResolved();
          } catch (e) {
            handleError(e);
          }
        });

        it('should only allow the supplied sort fields for a class', async () => {
          const schemaController = await parseServer.config.databaseController.loadSchema();

          await schemaController.addClassIfNotExists('SuperCar', {
            engine: { type: 'String' },
            doors: { type: 'Number' },
            price: { type: 'String' },
            mileage: { type: 'Number' },
          });

          await new Parse.Object('SuperCar').save({
            engine: 'petrol',
            doors: 3,
            price: '£7500',
            mileage: 0,
          });

          await parseGraphQLServer.setGraphQLConfig({
            classConfigs: [
              {
                className: 'SuperCar',
                type: {
                  sortFields: [
                    {
                      field: 'doors',
                      asc: true,
                      desc: true,
                    },
                    {
                      field: 'price',
                      asc: true,
                      desc: true,
                    },
                    {
                      field: 'mileage',
                      asc: true,
                      desc: false,
                    },
                  ],
                },
              },
            ],
          });

          await resetGraphQLCache();

          await expectAsync(
            apolloClient.query({
              query: gql`
                query FindSuperCar {
                  superCars(order: [engine_ASC]) {
                    edges {
                      node {
                        id
                      }
                    }
                  }
                }
              `,
            })
          ).toBeRejected();
          await expectAsync(
            apolloClient.query({
              query: gql`
                query FindSuperCar {
                  superCars(order: [engine_DESC]) {
                    edges {
                      node {
                        id
                      }
                    }
                  }
                }
              `,
            })
          ).toBeRejected();
          await expectAsync(
            apolloClient.query({
              query: gql`
                query FindSuperCar {
                  superCars(order: [mileage_DESC]) {
                    edges {
                      node {
                        id
                      }
                    }
                  }
                }
              `,
            })
          ).toBeRejected();

          await expectAsync(
            apolloClient.query({
              query: gql`
                query FindSuperCar {
                  superCars(order: [mileage_ASC]) {
                    edges {
                      node {
                        id
                      }
                    }
                  }
                }
              `,
            })
          ).toBeResolved();
          await expectAsync(
            apolloClient.query({
              query: gql`
                query FindSuperCar {
                  superCars(order: [doors_ASC]) {
                    edges {
                      node {
                        id
                      }
                    }
                  }
                }
              `,
            })
          ).toBeResolved();
          await expectAsync(
            apolloClient.query({
              query: gql`
                query FindSuperCar {
                  superCars(order: [price_DESC]) {
                    edges {
                      node {
                        id
                      }
                    }
                  }
                }
              `,
            })
          ).toBeResolved();
          await expectAsync(
            apolloClient.query({
              query: gql`
                query FindSuperCar {
                  superCars(order: [price_ASC, doors_DESC]) {
                    edges {
                      node {
                        id
                      }
                    }
                  }
                }
              `,
            })
          ).toBeResolved();
        });
      });

      describe('Relay Spec', () => {
        beforeAll(async () => {
          await resetGraphQLCache();
        });

        afterAll(async () => {
          await resetGraphQLCache();
        });

        describe('Object Identification', () => {
          it('Class get custom method should return valid gobal id', async () => {
            const obj = new Parse.Object('SomeClass');
            obj.set('someField', 'some value');
            await obj.save();

            const getResult = await apolloClient.query({
              query: gql`
                query GetSomeClass($objectId: ID!) {
                  someClass(id: $objectId) {
                    id
                    objectId
                  }
                }
              `,
              variables: {
                objectId: obj.id,
              },
            });

            expect(getResult.data.someClass.objectId).toBe(obj.id);

            const nodeResult = await apolloClient.query({
              query: gql`
                query Node($id: ID!) {
                  node(id: $id) {
                    id
                    ... on SomeClass {
                      objectId
                      someField
                    }
                  }
                }
              `,
              variables: {
                id: getResult.data.someClass.id,
              },
            });

            expect(nodeResult.data.node.id).toBe(getResult.data.someClass.id);
            expect(nodeResult.data.node.objectId).toBe(obj.id);
            expect(nodeResult.data.node.someField).toBe('some value');
          });

          it('Class find custom method should return valid gobal id', async () => {
            const obj1 = new Parse.Object('SomeClass');
            obj1.set('someField', 'some value 1');
            await obj1.save();

            const obj2 = new Parse.Object('SomeClass');
            obj2.set('someField', 'some value 2');
            await obj2.save();

            const findResult = await apolloClient.query({
              query: gql`
                query FindSomeClass {
                  someClasses(order: [createdAt_ASC]) {
                    edges {
                      node {
                        id
                        objectId
                      }
                    }
                  }
                }
              `,
            });

            expect(findResult.data.someClasses.edges[0].node.objectId).toBe(
              obj1.id
            );
            expect(findResult.data.someClasses.edges[1].node.objectId).toBe(
              obj2.id
            );

            const nodeResult = await apolloClient.query({
              query: gql`
                query Node($id1: ID!, $id2: ID!) {
                  node1: node(id: $id1) {
                    id
                    ... on SomeClass {
                      objectId
                      someField
                    }
                  }
                  node2: node(id: $id2) {
                    id
                    ... on SomeClass {
                      objectId
                      someField
                    }
                  }
                }
              `,
              variables: {
                id1: findResult.data.someClasses.edges[0].node.id,
                id2: findResult.data.someClasses.edges[1].node.id,
              },
            });

            expect(nodeResult.data.node1.id).toBe(
              findResult.data.someClasses.edges[0].node.id
            );
            expect(nodeResult.data.node1.objectId).toBe(obj1.id);
            expect(nodeResult.data.node1.someField).toBe('some value 1');
            expect(nodeResult.data.node2.id).toBe(
              findResult.data.someClasses.edges[1].node.id
            );
            expect(nodeResult.data.node2.objectId).toBe(obj2.id);
            expect(nodeResult.data.node2.someField).toBe('some value 2');
          });

          it_only_db('mongo')(
            'Id inputs should work either with global id or object id',
            async () => {
              try {
                await apolloClient.mutate({
                  mutation: gql`
                    mutation CreateClasses {
                      secondaryObject: createClass(
                        input: {
                          name: "SecondaryObject"
                          schemaFields: { addStrings: [{ name: "someField" }] }
                        }
                      ) {
                        clientMutationId
                      }
                      primaryObject: createClass(
                        input: {
                          name: "PrimaryObject"
                          schemaFields: {
                            addStrings: [{ name: "stringField" }]
                            addArrays: [{ name: "arrayField" }]
                            addPointers: [
                              {
                                name: "pointerField"
                                targetClassName: "SecondaryObject"
                              }
                            ]
                            addRelations: [
                              {
                                name: "relationField"
                                targetClassName: "SecondaryObject"
                              }
                            ]
                          }
                        }
                      ) {
                        clientMutationId
                      }
                    }
                  `,
                  context: {
                    headers: {
                      'X-Parse-Master-Key': 'test',
                    },
                  },
                });

                await resetGraphQLCache();

                const createSecondaryObjectsResult = await apolloClient.mutate({
                  mutation: gql`
                    mutation CreateSecondaryObjects {
                      secondaryObject1: createSecondaryObject(
                        input: { fields: { someField: "some value 1" } }
                      ) {
                        secondaryObject {
                          id
                          objectId
                          someField
                        }
                      }
                      secondaryObject2: createSecondaryObject(
                        input: { fields: { someField: "some value 2" } }
                      ) {
                        secondaryObject {
                          id
                          someField
                        }
                      }
                      secondaryObject3: createSecondaryObject(
                        input: { fields: { someField: "some value 3" } }
                      ) {
                        secondaryObject {
                          objectId
                          someField
                        }
                      }
                      secondaryObject4: createSecondaryObject(
                        input: { fields: { someField: "some value 4" } }
                      ) {
                        secondaryObject {
                          id
                          objectId
                        }
                      }
                      secondaryObject5: createSecondaryObject(
                        input: { fields: { someField: "some value 5" } }
                      ) {
                        secondaryObject {
                          id
                        }
                      }
                      secondaryObject6: createSecondaryObject(
                        input: { fields: { someField: "some value 6" } }
                      ) {
                        secondaryObject {
                          objectId
                        }
                      }
                      secondaryObject7: createSecondaryObject(
                        input: { fields: { someField: "some value 7" } }
                      ) {
                        secondaryObject {
                          someField
                        }
                      }
                    }
                  `,
                  context: {
                    headers: {
                      'X-Parse-Master-Key': 'test',
                    },
                  },
                });

                const updateSecondaryObjectsResult = await apolloClient.mutate({
                  mutation: gql`
                    mutation UpdateSecondaryObjects(
                      $id1: ID!
                      $id2: ID!
                      $id3: ID!
                      $id4: ID!
                      $id5: ID!
                      $id6: ID!
                    ) {
                      secondaryObject1: updateSecondaryObject(
                        input: {
                          id: $id1
                          fields: { someField: "some value 11" }
                        }
                      ) {
                        secondaryObject {
                          id
                          objectId
                          someField
                        }
                      }
                      secondaryObject2: updateSecondaryObject(
                        input: {
                          id: $id2
                          fields: { someField: "some value 22" }
                        }
                      ) {
                        secondaryObject {
                          id
                          someField
                        }
                      }
                      secondaryObject3: updateSecondaryObject(
                        input: {
                          id: $id3
                          fields: { someField: "some value 33" }
                        }
                      ) {
                        secondaryObject {
                          objectId
                          someField
                        }
                      }
                      secondaryObject4: updateSecondaryObject(
                        input: {
                          id: $id4
                          fields: { someField: "some value 44" }
                        }
                      ) {
                        secondaryObject {
                          id
                          objectId
                        }
                      }
                      secondaryObject5: updateSecondaryObject(
                        input: {
                          id: $id5
                          fields: { someField: "some value 55" }
                        }
                      ) {
                        secondaryObject {
                          id
                        }
                      }
                      secondaryObject6: updateSecondaryObject(
                        input: {
                          id: $id6
                          fields: { someField: "some value 66" }
                        }
                      ) {
                        secondaryObject {
                          objectId
                        }
                      }
                    }
                  `,
                  variables: {
                    id1:
                      createSecondaryObjectsResult.data.secondaryObject1
                        .secondaryObject.id,
                    id2:
                      createSecondaryObjectsResult.data.secondaryObject2
                        .secondaryObject.id,
                    id3:
                      createSecondaryObjectsResult.data.secondaryObject3
                        .secondaryObject.objectId,
                    id4:
                      createSecondaryObjectsResult.data.secondaryObject4
                        .secondaryObject.objectId,
                    id5:
                      createSecondaryObjectsResult.data.secondaryObject5
                        .secondaryObject.id,
                    id6:
                      createSecondaryObjectsResult.data.secondaryObject6
                        .secondaryObject.objectId,
                  },
                  context: {
                    headers: {
                      'X-Parse-Master-Key': 'test',
                    },
                  },
                });

                const deleteSecondaryObjectsResult = await apolloClient.mutate({
                  mutation: gql`
                    mutation DeleteSecondaryObjects(
                      $id1: ID!
                      $id3: ID!
                      $id5: ID!
                      $id6: ID!
                    ) {
                      secondaryObject1: deleteSecondaryObject(
                        input: { id: $id1 }
                      ) {
                        secondaryObject {
                          id
                          objectId
                          someField
                        }
                      }
                      secondaryObject3: deleteSecondaryObject(
                        input: { id: $id3 }
                      ) {
                        secondaryObject {
                          objectId
                          someField
                        }
                      }
                      secondaryObject5: deleteSecondaryObject(
                        input: { id: $id5 }
                      ) {
                        secondaryObject {
                          id
                        }
                      }
                      secondaryObject6: deleteSecondaryObject(
                        input: { id: $id6 }
                      ) {
                        secondaryObject {
                          objectId
                        }
                      }
                    }
                  `,
                  variables: {
                    id1:
                      updateSecondaryObjectsResult.data.secondaryObject1
                        .secondaryObject.id,
                    id3:
                      updateSecondaryObjectsResult.data.secondaryObject3
                        .secondaryObject.objectId,
                    id5:
                      updateSecondaryObjectsResult.data.secondaryObject5
                        .secondaryObject.id,
                    id6:
                      updateSecondaryObjectsResult.data.secondaryObject6
                        .secondaryObject.objectId,
                  },
                  context: {
                    headers: {
                      'X-Parse-Master-Key': 'test',
                    },
                  },
                });

                const getSecondaryObjectsResult = await apolloClient.query({
                  query: gql`
                    query GetSecondaryObjects($id2: ID!, $id4: ID!) {
                      secondaryObject2: secondaryObject(id: $id2) {
                        id
                        objectId
                        someField
                      }
                      secondaryObject4: secondaryObject(id: $id4) {
                        objectId
                        someField
                      }
                    }
                  `,
                  variables: {
                    id2:
                      updateSecondaryObjectsResult.data.secondaryObject2
                        .secondaryObject.id,
                    id4:
                      updateSecondaryObjectsResult.data.secondaryObject4
                        .secondaryObject.objectId,
                  },
                  context: {
                    headers: {
                      'X-Parse-Master-Key': 'test',
                    },
                  },
                });

                const findSecondaryObjectsResult = await apolloClient.query({
                  query: gql`
                    query FindSecondaryObjects(
                      $id1: ID!
                      $id2: ID!
                      $id3: ID!
                      $id4: ID!
                      $id5: ID!
                      $id6: ID!
                    ) {
                      secondaryObjects(
                        where: {
                          AND: [
                            {
                              OR: [
                                { id: { equalTo: $id2 } }
                                {
                                  AND: [
                                    { id: { equalTo: $id4 } }
                                    { objectId: { equalTo: $id4 } }
                                  ]
                                }
                              ]
                            }
                            { id: { notEqualTo: $id1 } }
                            { id: { notEqualTo: $id3 } }
                            { objectId: { notEqualTo: $id2 } }
                            { objectId: { notIn: [$id5, $id6] } }
                            { id: { in: [$id2, $id4] } }
                          ]
                        }
                        order: [id_ASC, objectId_ASC]
                      ) {
                        edges {
                          node {
                            id
                            objectId
                            someField
                          }
                        }
                        count
                      }
                    }
                  `,
                  variables: {
                    id1:
                      deleteSecondaryObjectsResult.data.secondaryObject1
                        .secondaryObject.objectId,
                    id2: getSecondaryObjectsResult.data.secondaryObject2.id,
                    id3:
                      deleteSecondaryObjectsResult.data.secondaryObject3
                        .secondaryObject.objectId,
                    id4:
                      getSecondaryObjectsResult.data.secondaryObject4.objectId,
                    id5:
                      deleteSecondaryObjectsResult.data.secondaryObject5
                        .secondaryObject.id,
                    id6:
                      deleteSecondaryObjectsResult.data.secondaryObject6
                        .secondaryObject.objectId,
                  },
                  context: {
                    headers: {
                      'X-Parse-Master-Key': 'test',
                    },
                  },
                });

                expect(
                  findSecondaryObjectsResult.data.secondaryObjects.count
                ).toEqual(2);
                expect(
                  findSecondaryObjectsResult.data.secondaryObjects.edges
                    .map(value => value.node.someField)
                    .sort()
                ).toEqual(['some value 22', 'some value 44']);
                expect(
                  findSecondaryObjectsResult.data.secondaryObjects.edges[0].node
                    .id
                ).toBeLessThan(
                  findSecondaryObjectsResult.data.secondaryObjects.edges[1].node
                    .id
                );
                expect(
                  findSecondaryObjectsResult.data.secondaryObjects.edges[0].node
                    .objectId
                ).toBeLessThan(
                  findSecondaryObjectsResult.data.secondaryObjects.edges[1].node
                    .objectId
                );

                const createPrimaryObjectResult = await apolloClient.mutate({
                  mutation: gql`
                    mutation CreatePrimaryObject(
                      $pointer: Any
                      $secondaryObject2: ID!
                      $secondaryObject4: ID!
                    ) {
                      createPrimaryObject(
                        input: {
                          fields: {
                            stringField: "some value"
                            arrayField: [1, "abc", $pointer]
                            pointerField: { link: $secondaryObject2 }
                            relationField: {
                              add: [$secondaryObject2, $secondaryObject4]
                            }
                          }
                        }
                      ) {
                        primaryObject {
                          id
                          stringField
                          arrayField {
                            ... on Element {
                              value
                            }
                            ... on SecondaryObject {
                              someField
                            }
                          }
                          pointerField {
                            id
                            objectId
                            someField
                          }
                          relationField {
                            edges {
                              node {
                                id
                                objectId
                                someField
                              }
                            }
                          }
                        }
                      }
                    }
                  `,
                  variables: {
                    pointer: {
                      __type: 'Pointer',
                      className: 'SecondaryObject',
                      objectId:
                        getSecondaryObjectsResult.data.secondaryObject4
                          .objectId,
                    },
                    secondaryObject2:
                      getSecondaryObjectsResult.data.secondaryObject2.id,
                    secondaryObject4:
                      getSecondaryObjectsResult.data.secondaryObject4.objectId,
                  },
                  context: {
                    headers: {
                      'X-Parse-Master-Key': 'test',
                    },
                  },
                });

                const updatePrimaryObjectResult = await apolloClient.mutate({
                  mutation: gql`
                    mutation UpdatePrimaryObject(
                      $id: ID!
                      $secondaryObject2: ID!
                      $secondaryObject4: ID!
                    ) {
                      updatePrimaryObject(
                        input: {
                          id: $id
                          fields: {
                            pointerField: { link: $secondaryObject4 }
                            relationField: {
                              remove: [$secondaryObject2, $secondaryObject4]
                            }
                          }
                        }
                      ) {
                        primaryObject {
                          id
                          stringField
                          arrayField {
                            ... on Element {
                              value
                            }
                            ... on SecondaryObject {
                              someField
                            }
                          }
                          pointerField {
                            id
                            objectId
                            someField
                          }
                          relationField {
                            edges {
                              node {
                                id
                                objectId
                                someField
                              }
                            }
                          }
                        }
                      }
                    }
                  `,
                  variables: {
                    id:
                      createPrimaryObjectResult.data.createPrimaryObject
                        .primaryObject.id,
                    secondaryObject2:
                      getSecondaryObjectsResult.data.secondaryObject2.id,
                    secondaryObject4:
                      getSecondaryObjectsResult.data.secondaryObject4.objectId,
                  },
                  context: {
                    headers: {
                      'X-Parse-Master-Key': 'test',
                    },
                  },
                });

                expect(
                  createPrimaryObjectResult.data.createPrimaryObject
                    .primaryObject.stringField
                ).toEqual('some value');
                expect(
                  createPrimaryObjectResult.data.createPrimaryObject
                    .primaryObject.arrayField
                ).toEqual([
                  { __typename: 'Element', value: 1 },
                  { __typename: 'Element', value: 'abc' },
                  { __typename: 'SecondaryObject', someField: 'some value 44' },
                ]);
                expect(
                  createPrimaryObjectResult.data.createPrimaryObject
                    .primaryObject.pointerField.someField
                ).toEqual('some value 22');
                expect(
                  createPrimaryObjectResult.data.createPrimaryObject.primaryObject.relationField.edges
                    .map(value => value.node.someField)
                    .sort()
                ).toEqual(['some value 22', 'some value 44']);
                expect(
                  updatePrimaryObjectResult.data.updatePrimaryObject
                    .primaryObject.stringField
                ).toEqual('some value');
                expect(
                  updatePrimaryObjectResult.data.updatePrimaryObject
                    .primaryObject.arrayField
                ).toEqual([
                  { __typename: 'Element', value: 1 },
                  { __typename: 'Element', value: 'abc' },
                  { __typename: 'SecondaryObject', someField: 'some value 44' },
                ]);
                expect(
                  updatePrimaryObjectResult.data.updatePrimaryObject
                    .primaryObject.pointerField.someField
                ).toEqual('some value 44');
                expect(
                  updatePrimaryObjectResult.data.updatePrimaryObject
                    .primaryObject.relationField.edges
                ).toEqual([]);
              } catch (e) {
                handleError(e);
              }
            }
          );
        });
      });

      describe('Class Schema Mutations', () => {
        it('should create a new class', async () => {
          try {
            const result = await apolloClient.mutate({
              mutation: gql`
                mutation {
                  class1: createClass(
                    input: { name: "Class1", clientMutationId: "cmid1" }
                  ) {
                    clientMutationId
                    class {
                      name
                      schemaFields {
                        name
                        __typename
                      }
                    }
                  }
                  class2: createClass(
                    input: {
                      name: "Class2"
                      schemaFields: null
                      clientMutationId: "cmid2"
                    }
                  ) {
                    clientMutationId
                    class {
                      name
                      schemaFields {
                        name
                        __typename
                      }
                    }
                  }
                  class3: createClass(
                    input: {
                      name: "Class3"
                      schemaFields: {}
                      clientMutationId: "cmid3"
                    }
                  ) {
                    clientMutationId
                    class {
                      name
                      schemaFields {
                        name
                        __typename
                      }
                    }
                  }
                  class4: createClass(
                    input: {
                      name: "Class4"
                      schemaFields: {
                        addStrings: null
                        addNumbers: null
                        addBooleans: null
                        addArrays: null
                        addObjects: null
                        addDates: null
                        addFiles: null
                        addGeoPoint: null
                        addPolygons: null
                        addBytes: null
                        addPointers: null
                        addRelations: null
                      }
                      clientMutationId: "cmid4"
                    }
                  ) {
                    clientMutationId
                    class {
                      name
                      schemaFields {
                        name
                        __typename
                      }
                    }
                  }
                  class5: createClass(
                    input: {
                      name: "Class5"
                      schemaFields: {
                        addStrings: []
                        addNumbers: []
                        addBooleans: []
                        addArrays: []
                        addObjects: []
                        addDates: []
                        addFiles: []
                        addPolygons: []
                        addBytes: []
                        addPointers: []
                        addRelations: []
                      }
                      clientMutationId: "cmid5"
                    }
                  ) {
                    clientMutationId
                    class {
                      name
                      schemaFields {
                        name
                        __typename
                      }
                    }
                  }
                  class6: createClass(
                    input: {
                      name: "Class6"
                      schemaFields: {
                        addStrings: [
                          { name: "stringField1" }
                          { name: "stringField2" }
                          { name: "stringField3" }
                        ]
                        addNumbers: [
                          { name: "numberField1" }
                          { name: "numberField2" }
                          { name: "numberField3" }
                        ]
                        addBooleans: [
                          { name: "booleanField1" }
                          { name: "booleanField2" }
                          { name: "booleanField3" }
                        ]
                        addArrays: [
                          { name: "arrayField1" }
                          { name: "arrayField2" }
                          { name: "arrayField3" }
                        ]
                        addObjects: [
                          { name: "objectField1" }
                          { name: "objectField2" }
                          { name: "objectField3" }
                        ]
                        addDates: [
                          { name: "dateField1" }
                          { name: "dateField2" }
                          { name: "dateField3" }
                        ]
                        addFiles: [
                          { name: "fileField1" }
                          { name: "fileField2" }
                          { name: "fileField3" }
                        ]
                        addGeoPoint: { name: "geoPointField" }
                        addPolygons: [
                          { name: "polygonField1" }
                          { name: "polygonField2" }
                          { name: "polygonField3" }
                        ]
                        addBytes: [
                          { name: "bytesField1" }
                          { name: "bytesField2" }
                          { name: "bytesField3" }
                        ]
                        addPointers: [
                          { name: "pointerField1", targetClassName: "Class1" }
                          { name: "pointerField2", targetClassName: "Class6" }
                          { name: "pointerField3", targetClassName: "Class2" }
                        ]
                        addRelations: [
                          { name: "relationField1", targetClassName: "Class1" }
                          { name: "relationField2", targetClassName: "Class6" }
                          { name: "relationField3", targetClassName: "Class2" }
                        ]
                        remove: [
                          { name: "stringField3" }
                          { name: "numberField3" }
                          { name: "booleanField3" }
                          { name: "arrayField3" }
                          { name: "objectField3" }
                          { name: "dateField3" }
                          { name: "fileField3" }
                          { name: "polygonField3" }
                          { name: "bytesField3" }
                          { name: "pointerField3" }
                          { name: "relationField3" }
                          { name: "doesNotExist" }
                        ]
                      }
                      clientMutationId: "cmid6"
                    }
                  ) {
                    clientMutationId
                    class {
                      name
                      schemaFields {
                        name
                        __typename
                        ... on SchemaPointerField {
                          targetClassName
                        }
                        ... on SchemaRelationField {
                          targetClassName
                        }
                      }
                    }
                  }
                }
              `,
              context: {
                headers: {
                  'X-Parse-Master-Key': 'test',
                },
              },
            });
            const classes = Object.keys(result.data).map(fieldName => ({
              clientMutationId: result.data[fieldName].clientMutationId,
              class: {
                name: result.data[fieldName].class.name,
                schemaFields: result.data[
                  fieldName
                ].class.schemaFields.sort((a, b) => (a.name > b.name ? 1 : -1)),
                __typename: result.data[fieldName].class.__typename,
              },
              __typename: result.data[fieldName].__typename,
            }));
            expect(classes).toEqual([
              {
                clientMutationId: 'cmid1',
                class: {
                  name: 'Class1',
                  schemaFields: [
                    { name: 'ACL', __typename: 'SchemaACLField' },
                    { name: 'createdAt', __typename: 'SchemaDateField' },
                    { name: 'objectId', __typename: 'SchemaStringField' },
                    { name: 'updatedAt', __typename: 'SchemaDateField' },
                  ],
                  __typename: 'Class',
                },
                __typename: 'CreateClassPayload',
              },
              {
                clientMutationId: 'cmid2',
                class: {
                  name: 'Class2',
                  schemaFields: [
                    { name: 'ACL', __typename: 'SchemaACLField' },
                    { name: 'createdAt', __typename: 'SchemaDateField' },
                    { name: 'objectId', __typename: 'SchemaStringField' },
                    { name: 'updatedAt', __typename: 'SchemaDateField' },
                  ],
                  __typename: 'Class',
                },
                __typename: 'CreateClassPayload',
              },
              {
                clientMutationId: 'cmid3',
                class: {
                  name: 'Class3',
                  schemaFields: [
                    { name: 'ACL', __typename: 'SchemaACLField' },
                    { name: 'createdAt', __typename: 'SchemaDateField' },
                    { name: 'objectId', __typename: 'SchemaStringField' },
                    { name: 'updatedAt', __typename: 'SchemaDateField' },
                  ],
                  __typename: 'Class',
                },
                __typename: 'CreateClassPayload',
              },
              {
                clientMutationId: 'cmid4',
                class: {
                  name: 'Class4',
                  schemaFields: [
                    { name: 'ACL', __typename: 'SchemaACLField' },
                    { name: 'createdAt', __typename: 'SchemaDateField' },
                    { name: 'objectId', __typename: 'SchemaStringField' },
                    { name: 'updatedAt', __typename: 'SchemaDateField' },
                  ],
                  __typename: 'Class',
                },
                __typename: 'CreateClassPayload',
              },
              {
                clientMutationId: 'cmid5',
                class: {
                  name: 'Class5',
                  schemaFields: [
                    { name: 'ACL', __typename: 'SchemaACLField' },
                    { name: 'createdAt', __typename: 'SchemaDateField' },
                    { name: 'objectId', __typename: 'SchemaStringField' },
                    { name: 'updatedAt', __typename: 'SchemaDateField' },
                  ],
                  __typename: 'Class',
                },
                __typename: 'CreateClassPayload',
              },
              {
                clientMutationId: 'cmid6',
                class: {
                  name: 'Class6',
                  schemaFields: [
                    { name: 'ACL', __typename: 'SchemaACLField' },
                    { name: 'arrayField1', __typename: 'SchemaArrayField' },
                    { name: 'arrayField2', __typename: 'SchemaArrayField' },
                    { name: 'booleanField1', __typename: 'SchemaBooleanField' },
                    { name: 'booleanField2', __typename: 'SchemaBooleanField' },
                    { name: 'bytesField1', __typename: 'SchemaBytesField' },
                    { name: 'bytesField2', __typename: 'SchemaBytesField' },
                    { name: 'createdAt', __typename: 'SchemaDateField' },
                    { name: 'dateField1', __typename: 'SchemaDateField' },
                    { name: 'dateField2', __typename: 'SchemaDateField' },
                    { name: 'fileField1', __typename: 'SchemaFileField' },
                    { name: 'fileField2', __typename: 'SchemaFileField' },
                    {
                      name: 'geoPointField',
                      __typename: 'SchemaGeoPointField',
                    },
                    { name: 'numberField1', __typename: 'SchemaNumberField' },
                    { name: 'numberField2', __typename: 'SchemaNumberField' },
                    { name: 'objectField1', __typename: 'SchemaObjectField' },
                    { name: 'objectField2', __typename: 'SchemaObjectField' },
                    { name: 'objectId', __typename: 'SchemaStringField' },
                    {
                      name: 'pointerField1',
                      __typename: 'SchemaPointerField',
                      targetClassName: 'Class1',
                    },
                    {
                      name: 'pointerField2',
                      __typename: 'SchemaPointerField',
                      targetClassName: 'Class6',
                    },
                    { name: 'polygonField1', __typename: 'SchemaPolygonField' },
                    { name: 'polygonField2', __typename: 'SchemaPolygonField' },
                    {
                      name: 'relationField1',
                      __typename: 'SchemaRelationField',
                      targetClassName: 'Class1',
                    },
                    {
                      name: 'relationField2',
                      __typename: 'SchemaRelationField',
                      targetClassName: 'Class6',
                    },
                    { name: 'stringField1', __typename: 'SchemaStringField' },
                    { name: 'stringField2', __typename: 'SchemaStringField' },
                    { name: 'updatedAt', __typename: 'SchemaDateField' },
                  ],
                  __typename: 'Class',
                },
                __typename: 'CreateClassPayload',
              },
            ]);

            const findResult = await apolloClient.query({
              query: gql`
                query {
                  classes {
                    name
                    schemaFields {
                      name
                      __typename
                      ... on SchemaPointerField {
                        targetClassName
                      }
                      ... on SchemaRelationField {
                        targetClassName
                      }
                    }
                  }
                }
              `,
              context: {
                headers: {
                  'X-Parse-Master-Key': 'test',
                },
              },
            });
            findResult.data.classes = findResult.data.classes
              .filter(schemaClass => !schemaClass.name.startsWith('_'))
              .sort((a, b) => (a.name > b.name ? 1 : -1));
            findResult.data.classes.forEach(schemaClass => {
              schemaClass.schemaFields = schemaClass.schemaFields.sort((a, b) =>
                a.name > b.name ? 1 : -1
              );
            });
            expect(findResult.data.classes).toEqual([
              {
                name: 'Class1',
                schemaFields: [
                  { name: 'ACL', __typename: 'SchemaACLField' },
                  { name: 'createdAt', __typename: 'SchemaDateField' },
                  { name: 'objectId', __typename: 'SchemaStringField' },
                  { name: 'updatedAt', __typename: 'SchemaDateField' },
                ],
                __typename: 'Class',
              },
              {
                name: 'Class2',
                schemaFields: [
                  { name: 'ACL', __typename: 'SchemaACLField' },
                  { name: 'createdAt', __typename: 'SchemaDateField' },
                  { name: 'objectId', __typename: 'SchemaStringField' },
                  { name: 'updatedAt', __typename: 'SchemaDateField' },
                ],
                __typename: 'Class',
              },
              {
                name: 'Class3',
                schemaFields: [
                  { name: 'ACL', __typename: 'SchemaACLField' },
                  { name: 'createdAt', __typename: 'SchemaDateField' },
                  { name: 'objectId', __typename: 'SchemaStringField' },
                  { name: 'updatedAt', __typename: 'SchemaDateField' },
                ],
                __typename: 'Class',
              },
              {
                name: 'Class4',
                schemaFields: [
                  { name: 'ACL', __typename: 'SchemaACLField' },
                  { name: 'createdAt', __typename: 'SchemaDateField' },
                  { name: 'objectId', __typename: 'SchemaStringField' },
                  { name: 'updatedAt', __typename: 'SchemaDateField' },
                ],
                __typename: 'Class',
              },
              {
                name: 'Class5',
                schemaFields: [
                  { name: 'ACL', __typename: 'SchemaACLField' },
                  { name: 'createdAt', __typename: 'SchemaDateField' },
                  { name: 'objectId', __typename: 'SchemaStringField' },
                  { name: 'updatedAt', __typename: 'SchemaDateField' },
                ],
                __typename: 'Class',
              },
              {
                name: 'Class6',
                schemaFields: [
                  { name: 'ACL', __typename: 'SchemaACLField' },
                  { name: 'arrayField1', __typename: 'SchemaArrayField' },
                  { name: 'arrayField2', __typename: 'SchemaArrayField' },
                  { name: 'booleanField1', __typename: 'SchemaBooleanField' },
                  { name: 'booleanField2', __typename: 'SchemaBooleanField' },
                  { name: 'bytesField1', __typename: 'SchemaBytesField' },
                  { name: 'bytesField2', __typename: 'SchemaBytesField' },
                  { name: 'createdAt', __typename: 'SchemaDateField' },
                  { name: 'dateField1', __typename: 'SchemaDateField' },
                  { name: 'dateField2', __typename: 'SchemaDateField' },
                  { name: 'fileField1', __typename: 'SchemaFileField' },
                  { name: 'fileField2', __typename: 'SchemaFileField' },
                  {
                    name: 'geoPointField',
                    __typename: 'SchemaGeoPointField',
                  },
                  { name: 'numberField1', __typename: 'SchemaNumberField' },
                  { name: 'numberField2', __typename: 'SchemaNumberField' },
                  { name: 'objectField1', __typename: 'SchemaObjectField' },
                  { name: 'objectField2', __typename: 'SchemaObjectField' },
                  { name: 'objectId', __typename: 'SchemaStringField' },
                  {
                    name: 'pointerField1',
                    __typename: 'SchemaPointerField',
                    targetClassName: 'Class1',
                  },
                  {
                    name: 'pointerField2',
                    __typename: 'SchemaPointerField',
                    targetClassName: 'Class6',
                  },
                  { name: 'polygonField1', __typename: 'SchemaPolygonField' },
                  { name: 'polygonField2', __typename: 'SchemaPolygonField' },
                  {
                    name: 'relationField1',
                    __typename: 'SchemaRelationField',
                    targetClassName: 'Class1',
                  },
                  {
                    name: 'relationField2',
                    __typename: 'SchemaRelationField',
                    targetClassName: 'Class6',
                  },
                  { name: 'stringField1', __typename: 'SchemaStringField' },
                  { name: 'stringField2', __typename: 'SchemaStringField' },
                  { name: 'updatedAt', __typename: 'SchemaDateField' },
                ],
                __typename: 'Class',
              },
            ]);
          } catch (e) {
            handleError(e);
          }
        });

        it('should require master key to create a new class', async () => {
          try {
            await apolloClient.mutate({
              mutation: gql`
                mutation {
                  createClass(input: { name: "SomeClass" }) {
                    clientMutationId
                  }
                }
              `,
            });
            fail('should fail');
          } catch (e) {
            expect(e.graphQLErrors[0].extensions.code).toEqual(
              Parse.Error.OPERATION_FORBIDDEN
            );
            expect(e.graphQLErrors[0].message).toEqual(
              'unauthorized: master key is required'
            );
          }
        });

        it('should not allow duplicated field names when creating', async () => {
          try {
            await apolloClient.mutate({
              mutation: gql`
                mutation {
                  createClass(
                    input: {
                      name: "SomeClass"
                      schemaFields: {
                        addStrings: [{ name: "someField" }]
                        addNumbers: [{ name: "someField" }]
                      }
                    }
                  ) {
                    clientMutationId
                  }
                }
              `,
              context: {
                headers: {
                  'X-Parse-Master-Key': 'test',
                },
              },
            });
            fail('should fail');
          } catch (e) {
            expect(e.graphQLErrors[0].extensions.code).toEqual(
              Parse.Error.INVALID_KEY_NAME
            );
            expect(e.graphQLErrors[0].message).toEqual(
              'Duplicated field name: someField'
            );
          }
        });

        it('should update an existing class', async () => {
          try {
            const clientMutationId = uuidv4();
            const result = await apolloClient.mutate({
              mutation: gql`
                mutation {
                  createClass(
                    input: {
                      name: "MyNewClass"
                      schemaFields: { addStrings: [{ name: "willBeRemoved" }] }
                    }
                  ) {
                    class {
                      name
                      schemaFields {
                        name
                        __typename
                      }
                    }
                  }
                  updateClass(input: {
                    clientMutationId: "${clientMutationId}"
                    name: "MyNewClass"
                    schemaFields: {
                      addStrings: [
                        { name: "stringField1" }
                        { name: "stringField2" }
                        { name: "stringField3" }
                      ]
                      addNumbers: [
                        { name: "numberField1" }
                        { name: "numberField2" }
                        { name: "numberField3" }
                      ]
                      addBooleans: [
                        { name: "booleanField1" }
                        { name: "booleanField2" }
                        { name: "booleanField3" }
                      ]
                      addArrays: [
                        { name: "arrayField1" }
                        { name: "arrayField2" }
                        { name: "arrayField3" }
                      ]
                      addObjects: [
                        { name: "objectField1" }
                        { name: "objectField2" }
                        { name: "objectField3" }
                      ]
                      addDates: [
                        { name: "dateField1" }
                        { name: "dateField2" }
                        { name: "dateField3" }
                      ]
                      addFiles: [
                        { name: "fileField1" }
                        { name: "fileField2" }
                        { name: "fileField3" }
                      ]
                      addGeoPoint: { name: "geoPointField" }
                      addPolygons: [
                        { name: "polygonField1" }
                        { name: "polygonField2" }
                        { name: "polygonField3" }
                      ]
                      addBytes: [
                        { name: "bytesField1" }
                        { name: "bytesField2" }
                        { name: "bytesField3" }
                      ]
                      addPointers: [
                        { name: "pointerField1", targetClassName: "Class1" }
                        { name: "pointerField2", targetClassName: "Class6" }
                        { name: "pointerField3", targetClassName: "Class2" }
                      ]
                      addRelations: [
                        { name: "relationField1", targetClassName: "Class1" }
                        { name: "relationField2", targetClassName: "Class6" }
                        { name: "relationField3", targetClassName: "Class2" }
                      ]
                      remove: [
                        { name: "willBeRemoved" }
                        { name: "stringField3" }
                        { name: "numberField3" }
                        { name: "booleanField3" }
                        { name: "arrayField3" }
                        { name: "objectField3" }
                        { name: "dateField3" }
                        { name: "fileField3" }
                        { name: "polygonField3" }
                        { name: "bytesField3" }
                        { name: "pointerField3" }
                        { name: "relationField3" }
                        { name: "doesNotExist" }
                      ]
                    }
                  }) {
                    clientMutationId
                    class {
                      name
                      schemaFields {
                        name
                        __typename
                        ... on SchemaPointerField {
                          targetClassName
                        }
                        ... on SchemaRelationField {
                          targetClassName
                        }
                      }
                    }
                  }
                }
              `,
              context: {
                headers: {
                  'X-Parse-Master-Key': 'test',
                },
              },
            });
            result.data.createClass.class.schemaFields = result.data.createClass.class.schemaFields.sort(
              (a, b) => (a.name > b.name ? 1 : -1)
            );
            result.data.updateClass.class.schemaFields = result.data.updateClass.class.schemaFields.sort(
              (a, b) => (a.name > b.name ? 1 : -1)
            );
            expect(result).toEqual({
              data: {
                createClass: {
                  class: {
                    name: 'MyNewClass',
                    schemaFields: [
                      { name: 'ACL', __typename: 'SchemaACLField' },
                      { name: 'createdAt', __typename: 'SchemaDateField' },
                      { name: 'objectId', __typename: 'SchemaStringField' },
                      { name: 'updatedAt', __typename: 'SchemaDateField' },
                      {
                        name: 'willBeRemoved',
                        __typename: 'SchemaStringField',
                      },
                    ],
                    __typename: 'Class',
                  },
                  __typename: 'CreateClassPayload',
                },
                updateClass: {
                  clientMutationId,
                  class: {
                    name: 'MyNewClass',
                    schemaFields: [
                      { name: 'ACL', __typename: 'SchemaACLField' },
                      { name: 'arrayField1', __typename: 'SchemaArrayField' },
                      { name: 'arrayField2', __typename: 'SchemaArrayField' },
                      {
                        name: 'booleanField1',
                        __typename: 'SchemaBooleanField',
                      },
                      {
                        name: 'booleanField2',
                        __typename: 'SchemaBooleanField',
                      },
                      { name: 'bytesField1', __typename: 'SchemaBytesField' },
                      { name: 'bytesField2', __typename: 'SchemaBytesField' },
                      { name: 'createdAt', __typename: 'SchemaDateField' },
                      { name: 'dateField1', __typename: 'SchemaDateField' },
                      { name: 'dateField2', __typename: 'SchemaDateField' },
                      { name: 'fileField1', __typename: 'SchemaFileField' },
                      { name: 'fileField2', __typename: 'SchemaFileField' },
                      {
                        name: 'geoPointField',
                        __typename: 'SchemaGeoPointField',
                      },
                      { name: 'numberField1', __typename: 'SchemaNumberField' },
                      { name: 'numberField2', __typename: 'SchemaNumberField' },
                      { name: 'objectField1', __typename: 'SchemaObjectField' },
                      { name: 'objectField2', __typename: 'SchemaObjectField' },
                      { name: 'objectId', __typename: 'SchemaStringField' },
                      {
                        name: 'pointerField1',
                        __typename: 'SchemaPointerField',
                        targetClassName: 'Class1',
                      },
                      {
                        name: 'pointerField2',
                        __typename: 'SchemaPointerField',
                        targetClassName: 'Class6',
                      },
                      {
                        name: 'polygonField1',
                        __typename: 'SchemaPolygonField',
                      },
                      {
                        name: 'polygonField2',
                        __typename: 'SchemaPolygonField',
                      },
                      {
                        name: 'relationField1',
                        __typename: 'SchemaRelationField',
                        targetClassName: 'Class1',
                      },
                      {
                        name: 'relationField2',
                        __typename: 'SchemaRelationField',
                        targetClassName: 'Class6',
                      },
                      { name: 'stringField1', __typename: 'SchemaStringField' },
                      { name: 'stringField2', __typename: 'SchemaStringField' },
                      { name: 'updatedAt', __typename: 'SchemaDateField' },
                    ],
                    __typename: 'Class',
                  },
                  __typename: 'UpdateClassPayload',
                },
              },
            });

            const getResult = await apolloClient.query({
              query: gql`
                query {
                  class(name: "MyNewClass") {
                    name
                    schemaFields {
                      name
                      __typename
                      ... on SchemaPointerField {
                        targetClassName
                      }
                      ... on SchemaRelationField {
                        targetClassName
                      }
                    }
                  }
                }
              `,
              context: {
                headers: {
                  'X-Parse-Master-Key': 'test',
                },
              },
            });
            getResult.data.class.schemaFields = getResult.data.class.schemaFields.sort(
              (a, b) => (a.name > b.name ? 1 : -1)
            );
            expect(getResult.data).toEqual({
              class: {
                name: 'MyNewClass',
                schemaFields: [
                  { name: 'ACL', __typename: 'SchemaACLField' },
                  { name: 'arrayField1', __typename: 'SchemaArrayField' },
                  { name: 'arrayField2', __typename: 'SchemaArrayField' },
                  { name: 'booleanField1', __typename: 'SchemaBooleanField' },
                  { name: 'booleanField2', __typename: 'SchemaBooleanField' },
                  { name: 'bytesField1', __typename: 'SchemaBytesField' },
                  { name: 'bytesField2', __typename: 'SchemaBytesField' },
                  { name: 'createdAt', __typename: 'SchemaDateField' },
                  { name: 'dateField1', __typename: 'SchemaDateField' },
                  { name: 'dateField2', __typename: 'SchemaDateField' },
                  { name: 'fileField1', __typename: 'SchemaFileField' },
                  { name: 'fileField2', __typename: 'SchemaFileField' },
                  {
                    name: 'geoPointField',
                    __typename: 'SchemaGeoPointField',
                  },
                  { name: 'numberField1', __typename: 'SchemaNumberField' },
                  { name: 'numberField2', __typename: 'SchemaNumberField' },
                  { name: 'objectField1', __typename: 'SchemaObjectField' },
                  { name: 'objectField2', __typename: 'SchemaObjectField' },
                  { name: 'objectId', __typename: 'SchemaStringField' },
                  {
                    name: 'pointerField1',
                    __typename: 'SchemaPointerField',
                    targetClassName: 'Class1',
                  },
                  {
                    name: 'pointerField2',
                    __typename: 'SchemaPointerField',
                    targetClassName: 'Class6',
                  },
                  { name: 'polygonField1', __typename: 'SchemaPolygonField' },
                  { name: 'polygonField2', __typename: 'SchemaPolygonField' },
                  {
                    name: 'relationField1',
                    __typename: 'SchemaRelationField',
                    targetClassName: 'Class1',
                  },
                  {
                    name: 'relationField2',
                    __typename: 'SchemaRelationField',
                    targetClassName: 'Class6',
                  },
                  { name: 'stringField1', __typename: 'SchemaStringField' },
                  { name: 'stringField2', __typename: 'SchemaStringField' },
                  { name: 'updatedAt', __typename: 'SchemaDateField' },
                ],
                __typename: 'Class',
              },
            });
          } catch (e) {
            handleError(e);
          }
        });

        it('should require master key to update an existing class', async () => {
          try {
            await apolloClient.mutate({
              mutation: gql`
                mutation {
                  createClass(input: { name: "SomeClass" }) {
                    clientMutationId
                  }
                }
              `,
              context: {
                headers: {
                  'X-Parse-Master-Key': 'test',
                },
              },
            });
          } catch (e) {
            handleError(e);
          }

          try {
            await apolloClient.mutate({
              mutation: gql`
                mutation {
                  updateClass(input: { name: "SomeClass" }) {
                    clientMutationId
                  }
                }
              `,
            });
            fail('should fail');
          } catch (e) {
            expect(e.graphQLErrors[0].extensions.code).toEqual(
              Parse.Error.OPERATION_FORBIDDEN
            );
            expect(e.graphQLErrors[0].message).toEqual(
              'unauthorized: master key is required'
            );
          }
        });

        it('should not allow duplicated field names when updating', async () => {
          try {
            await apolloClient.mutate({
              mutation: gql`
                mutation {
                  createClass(
                    input: {
                      name: "SomeClass"
                      schemaFields: { addStrings: [{ name: "someField" }] }
                    }
                  ) {
                    clientMutationId
                  }
                }
              `,
              context: {
                headers: {
                  'X-Parse-Master-Key': 'test',
                },
              },
            });
          } catch (e) {
            handleError(e);
          }

          try {
            await apolloClient.mutate({
              mutation: gql`
                mutation {
                  updateClass(
                    input: {
                      name: "SomeClass"
                      schemaFields: { addNumbers: [{ name: "someField" }] }
                    }
                  ) {
                    clientMutationId
                  }
                }
              `,
              context: {
                headers: {
                  'X-Parse-Master-Key': 'test',
                },
              },
            });
            fail('should fail');
          } catch (e) {
            expect(e.graphQLErrors[0].extensions.code).toEqual(
              Parse.Error.INVALID_KEY_NAME
            );
            expect(e.graphQLErrors[0].message).toEqual(
              'Duplicated field name: someField'
            );
          }
        });

        it('should fail if updating an inexistent class', async () => {
          try {
            await apolloClient.mutate({
              mutation: gql`
                mutation {
                  updateClass(
                    input: {
                      name: "SomeInexistentClass"
                      schemaFields: { addNumbers: [{ name: "someField" }] }
                    }
                  ) {
                    clientMutationId
                  }
                }
              `,
              context: {
                headers: {
                  'X-Parse-Master-Key': 'test',
                },
              },
            });
            fail('should fail');
          } catch (e) {
            expect(e.graphQLErrors[0].extensions.code).toEqual(
              Parse.Error.INVALID_CLASS_NAME
            );
            expect(e.graphQLErrors[0].message).toEqual(
              'Class SomeInexistentClass does not exist.'
            );
          }
        });

        it('should delete an existing class', async () => {
          try {
            const clientMutationId = uuidv4();
            const result = await apolloClient.mutate({
              mutation: gql`
                mutation {
                  createClass(
                    input: {
                      name: "MyNewClass"
                      schemaFields: { addStrings: [{ name: "willBeRemoved" }] }
                    }
                  ) {
                    class {
                      name
                      schemaFields {
                        name
                        __typename
                      }
                    }
                  }
                  deleteClass(input: { clientMutationId: "${clientMutationId}" name: "MyNewClass" }) {
                    clientMutationId
                    class {
                      name
                      schemaFields {
                        name
                      }
                    }
                  }
                }
              `,
              context: {
                headers: {
                  'X-Parse-Master-Key': 'test',
                },
              },
            });
            result.data.createClass.class.schemaFields = result.data.createClass.class.schemaFields.sort(
              (a, b) => (a.name > b.name ? 1 : -1)
            );
            result.data.deleteClass.class.schemaFields = result.data.deleteClass.class.schemaFields.sort(
              (a, b) => (a.name > b.name ? 1 : -1)
            );
            expect(result).toEqual({
              data: {
                createClass: {
                  class: {
                    name: 'MyNewClass',
                    schemaFields: [
                      { name: 'ACL', __typename: 'SchemaACLField' },
                      { name: 'createdAt', __typename: 'SchemaDateField' },
                      { name: 'objectId', __typename: 'SchemaStringField' },
                      { name: 'updatedAt', __typename: 'SchemaDateField' },
                      {
                        name: 'willBeRemoved',
                        __typename: 'SchemaStringField',
                      },
                    ],
                    __typename: 'Class',
                  },
                  __typename: 'CreateClassPayload',
                },
                deleteClass: {
                  clientMutationId,
                  class: {
                    name: 'MyNewClass',
                    schemaFields: [
                      { name: 'ACL', __typename: 'SchemaACLField' },
                      { name: 'createdAt', __typename: 'SchemaDateField' },
                      { name: 'objectId', __typename: 'SchemaStringField' },
                      { name: 'updatedAt', __typename: 'SchemaDateField' },
                      {
                        name: 'willBeRemoved',
                        __typename: 'SchemaStringField',
                      },
                    ],
                    __typename: 'Class',
                  },
                  __typename: 'DeleteClassPayload',
                },
              },
            });

            try {
              await apolloClient.query({
                query: gql`
                  query {
                    class(name: "MyNewClass") {
                      name
                    }
                  }
                `,
                context: {
                  headers: {
                    'X-Parse-Master-Key': 'test',
                  },
                },
              });
              fail('should fail');
            } catch (e) {
              expect(e.graphQLErrors[0].extensions.code).toEqual(
                Parse.Error.INVALID_CLASS_NAME
              );
              expect(e.graphQLErrors[0].message).toEqual(
                'Class MyNewClass does not exist.'
              );
            }
          } catch (e) {
            handleError(e);
          }
        });

        it('should require master key to delete an existing class', async () => {
          try {
            await apolloClient.mutate({
              mutation: gql`
                mutation {
                  createClass(input: { name: "SomeClass" }) {
                    clientMutationId
                  }
                }
              `,
              context: {
                headers: {
                  'X-Parse-Master-Key': 'test',
                },
              },
            });
          } catch (e) {
            handleError(e);
          }

          try {
            await apolloClient.mutate({
              mutation: gql`
                mutation {
                  deleteClass(input: { name: "SomeClass" }) {
                    clientMutationId
                  }
                }
              `,
            });
            fail('should fail');
          } catch (e) {
            expect(e.graphQLErrors[0].extensions.code).toEqual(
              Parse.Error.OPERATION_FORBIDDEN
            );
            expect(e.graphQLErrors[0].message).toEqual(
              'unauthorized: master key is required'
            );
          }
        });

        it('should fail if deleting an inexistent class', async () => {
          try {
            await apolloClient.mutate({
              mutation: gql`
                mutation {
                  deleteClass(input: { name: "SomeInexistentClass" }) {
                    clientMutationId
                  }
                }
              `,
              context: {
                headers: {
                  'X-Parse-Master-Key': 'test',
                },
              },
            });
            fail('should fail');
          } catch (e) {
            expect(e.graphQLErrors[0].extensions.code).toEqual(
              Parse.Error.INVALID_CLASS_NAME
            );
            expect(e.graphQLErrors[0].message).toEqual(
              'Class SomeInexistentClass does not exist.'
            );
          }
        });

        it('should require master key to get an existing class', async () => {
          try {
            await apolloClient.query({
              query: gql`
                query {
                  class(name: "_User") {
                    name
                  }
                }
              `,
            });
            fail('should fail');
          } catch (e) {
            expect(e.graphQLErrors[0].extensions.code).toEqual(
              Parse.Error.OPERATION_FORBIDDEN
            );
            expect(e.graphQLErrors[0].message).toEqual(
              'unauthorized: master key is required'
            );
          }
        });

        it('should require master key to find the existing classes', async () => {
          try {
            await apolloClient.query({
              query: gql`
                query {
                  classes {
                    name
                  }
                }
              `,
            });
            fail('should fail');
          } catch (e) {
            expect(e.graphQLErrors[0].extensions.code).toEqual(
              Parse.Error.OPERATION_FORBIDDEN
            );
            expect(e.graphQLErrors[0].message).toEqual(
              'unauthorized: master key is required'
            );
          }
        });
      });

      describe('Objects Queries', () => {
        describe('Get', () => {
          it('should return a class object using class specific query', async () => {
            const obj = new Parse.Object('Customer');
            obj.set('someField', 'someValue');
            await obj.save();

            await parseGraphQLServer.parseGraphQLSchema.databaseController.schemaCache.clear();

            const result = (
              await apolloClient.query({
                query: gql`
                  query GetCustomer($id: ID!) {
                    customer(id: $id) {
                      id
                      objectId
                      someField
                      createdAt
                      updatedAt
                    }
                  }
                `,
                variables: {
                  id: obj.id,
                },
              })
            ).data.customer;

            expect(result.objectId).toEqual(obj.id);
            expect(result.someField).toEqual('someValue');
            expect(new Date(result.createdAt)).toEqual(obj.createdAt);
            expect(new Date(result.updatedAt)).toEqual(obj.updatedAt);
          });

          it_only_db('mongo')(
            'should return child objects in array fields',
            async () => {
              const obj1 = new Parse.Object('Customer');
              const obj2 = new Parse.Object('SomeClass');
              const obj3 = new Parse.Object('Customer');

              obj1.set('someCustomerField', 'imCustomerOne');
              const arrayField = [42.42, 42, 'string', true];
              obj1.set('arrayField', arrayField);
              await obj1.save();

              obj2.set('someClassField', 'imSomeClassTwo');
              await obj2.save();

              obj3.set('manyRelations', [obj1, obj2]);
              await obj3.save();

              await parseGraphQLServer.parseGraphQLSchema.databaseController.schemaCache.clear();

              const result = (
                await apolloClient.query({
                  query: gql`
                    query GetCustomer($id: ID!) {
                      customer(id: $id) {
                        objectId
                        manyRelations {
                          ... on Customer {
                            objectId
                            someCustomerField
                            arrayField {
                              ... on Element {
                                value
                              }
                            }
                          }
                          ... on SomeClass {
                            objectId
                            someClassField
                          }
                        }
                        createdAt
                        updatedAt
                      }
                    }
                  `,
                  variables: {
                    id: obj3.id,
                  },
                })
              ).data.customer;

              expect(result.objectId).toEqual(obj3.id);
              expect(result.manyRelations.length).toEqual(2);

              const customerSubObject = result.manyRelations.find(
                o => o.objectId === obj1.id
              );
              const someClassSubObject = result.manyRelations.find(
                o => o.objectId === obj2.id
              );

              expect(customerSubObject).toBeDefined();
              expect(someClassSubObject).toBeDefined();
              expect(customerSubObject.someCustomerField).toEqual(
                'imCustomerOne'
              );
              const formatedArrayField = customerSubObject.arrayField.map(
                elem => elem.value
              );
              expect(formatedArrayField).toEqual(arrayField);
              expect(someClassSubObject.someClassField).toEqual(
                'imSomeClassTwo'
              );
            }
          );

          it_only_db('mongo')(
            'should return many child objects in allow cyclic query',
            async () => {
              const obj1 = new Parse.Object('Employee');
              const obj2 = new Parse.Object('Team');
              const obj3 = new Parse.Object('Company');
              const obj4 = new Parse.Object('Country');

              obj1.set('name', 'imAnEmployee');
              await obj1.save();

              obj2.set('name', 'imATeam');
              obj2.set('employees', [obj1]);
              await obj2.save();

              obj3.set('name', 'imACompany');
              obj3.set('teams', [obj2]);
              obj3.set('employees', [obj1]);
              await obj3.save();

              obj4.set('name', 'imACountry');
              obj4.set('companies', [obj3]);
              await obj4.save();

              obj1.set('country', obj4);
              await obj1.save();

              await parseGraphQLServer.parseGraphQLSchema.databaseController.schemaCache.clear();

              const result = (
                await apolloClient.query({
                  query: gql`
                    query DeepComplexGraphQLQuery($id: ID!) {
                      country(id: $id) {
                        objectId
                        name
                        companies {
                          ... on Company {
                            objectId
                            name
                            employees {
                              ... on Employee {
                                objectId
                                name
                              }
                            }
                            teams {
                              ... on Team {
                                objectId
                                name
                                employees {
                                  ... on Employee {
                                    objectId
                                    name
                                    country {
                                      objectId
                                      name
                                    }
                                  }
                                }
                              }
                            }
                          }
                        }
                      }
                    }
                  `,
                  variables: {
                    id: obj4.id,
                  },
                })
              ).data.country;

              const expectedResult = {
                objectId: obj4.id,
                name: 'imACountry',
                __typename: 'Country',
                companies: [
                  {
                    objectId: obj3.id,
                    name: 'imACompany',
                    __typename: 'Company',
                    employees: [
                      {
                        objectId: obj1.id,
                        name: 'imAnEmployee',
                        __typename: 'Employee',
                      },
                    ],
                    teams: [
                      {
                        objectId: obj2.id,
                        name: 'imATeam',
                        __typename: 'Team',
                        employees: [
                          {
                            objectId: obj1.id,
                            name: 'imAnEmployee',
                            __typename: 'Employee',
                            country: {
                              objectId: obj4.id,
                              name: 'imACountry',
                              __typename: 'Country',
                            },
                          },
                        ],
                      },
                    ],
                  },
                ],
              };
              expect(result).toEqual(expectedResult);
            }
          );

          it('should respect level permissions', async () => {
            await prepareData();

            await parseGraphQLServer.parseGraphQLSchema.databaseController.schemaCache.clear();

            async function getObject(className, id, headers) {
              const specificQueryResult = await apolloClient.query({
                query: gql`
                  query GetSomeObject($id: ID!) {
                    get: ${className.charAt(0).toLowerCase() +
                      className.slice(1)}(id: $id) {
                        id
                      createdAt
                      someField
                    }
                  }
                `,
                variables: {
                  id,
                },
                context: {
                  headers,
                },
              });

              return specificQueryResult;
            }

            await Promise.all(
              objects
                .slice(0, 3)
                .map(obj =>
                  expectAsync(
                    getObject(obj.className, obj.id)
                  ).toBeRejectedWith(jasmine.stringMatching('Object not found'))
                )
            );
            expect(
              (await getObject(object4.className, object4.id)).data.get
                .someField
            ).toEqual('someValue4');
            await Promise.all(
              objects.map(async obj =>
                expect(
                  (
                    await getObject(obj.className, obj.id, {
                      'X-Parse-Master-Key': 'test',
                    })
                  ).data.get.someField
                ).toEqual(obj.get('someField'))
              )
            );
            await Promise.all(
              objects.map(async obj =>
                expect(
                  (
                    await getObject(obj.className, obj.id, {
                      'X-Parse-Session-Token': user1.getSessionToken(),
                    })
                  ).data.get.someField
                ).toEqual(obj.get('someField'))
              )
            );
            await Promise.all(
              objects.map(async obj =>
                expect(
                  (
                    await getObject(obj.className, obj.id, {
                      'X-Parse-Session-Token': user2.getSessionToken(),
                    })
                  ).data.get.someField
                ).toEqual(obj.get('someField'))
              )
            );
            await expectAsync(
              getObject(object2.className, object2.id, {
                'X-Parse-Session-Token': user3.getSessionToken(),
              })
            ).toBeRejectedWith(jasmine.stringMatching('Object not found'));
            await Promise.all(
              [object1, object3, object4].map(async obj =>
                expect(
                  (
                    await getObject(obj.className, obj.id, {
                      'X-Parse-Session-Token': user3.getSessionToken(),
                    })
                  ).data.get.someField
                ).toEqual(obj.get('someField'))
              )
            );
            await Promise.all(
              objects.slice(0, 3).map(obj =>
                expectAsync(
                  getObject(obj.className, obj.id, {
                    'X-Parse-Session-Token': user4.getSessionToken(),
                  })
                ).toBeRejectedWith(jasmine.stringMatching('Object not found'))
              )
            );
            expect(
              (
                await getObject(object4.className, object4.id, {
                  'X-Parse-Session-Token': user4.getSessionToken(),
                })
              ).data.get.someField
            ).toEqual('someValue4');
            await Promise.all(
              objects.slice(0, 2).map(obj =>
                expectAsync(
                  getObject(obj.className, obj.id, {
                    'X-Parse-Session-Token': user5.getSessionToken(),
                  })
                ).toBeRejectedWith(jasmine.stringMatching('Object not found'))
              )
            );
            expect(
              (
                await getObject(object3.className, object3.id, {
                  'X-Parse-Session-Token': user5.getSessionToken(),
                })
              ).data.get.someField
            ).toEqual('someValue3');
            expect(
              (
                await getObject(object4.className, object4.id, {
                  'X-Parse-Session-Token': user5.getSessionToken(),
                })
              ).data.get.someField
            ).toEqual('someValue4');
          });

          it('should support keys argument', async () => {
            await prepareData();

            await parseGraphQLServer.parseGraphQLSchema.databaseController.schemaCache.clear();

            const result1 = await apolloClient.query({
              query: gql`
                query GetSomeObject($id: ID!) {
                  get: graphQLClass(id: $id) {
                    someField
                  }
                }
              `,
              variables: {
                id: object3.id,
              },
              context: {
                headers: {
                  'X-Parse-Session-Token': user1.getSessionToken(),
                },
              },
            });

            const result2 = await apolloClient.query({
              query: gql`
                query GetSomeObject($id: ID!) {
                  get: graphQLClass(id: $id) {
                    someField
                    pointerToUser {
                      id
                    }
                  }
                }
              `,
              variables: {
                id: object3.id,
              },
              context: {
                headers: {
                  'X-Parse-Session-Token': user1.getSessionToken(),
                },
              },
            });

            expect(result1.data.get.someField).toBeDefined();
            expect(result1.data.get.pointerToUser).toBeUndefined();
            expect(result2.data.get.someField).toBeDefined();
            expect(result2.data.get.pointerToUser).toBeDefined();
          });

          it('should support include argument', async () => {
            await prepareData();

            await parseGraphQLServer.parseGraphQLSchema.databaseController.schemaCache.clear();

            const result1 = await apolloClient.query({
              query: gql`
                query GetSomeObject($id: ID!) {
                  get: graphQLClass(id: $id) {
                    pointerToUser {
                      id
                    }
                  }
                }
              `,
              variables: {
                id: object3.id,
              },
              context: {
                headers: {
                  'X-Parse-Session-Token': user1.getSessionToken(),
                },
              },
            });

            const result2 = await apolloClient.query({
              query: gql`
                query GetSomeObject($id: ID!) {
                  graphQLClass(id: $id) {
                    pointerToUser {
                      username
                    }
                  }
                }
              `,
              variables: {
                id: object3.id,
              },
              context: {
                headers: {
                  'X-Parse-Session-Token': user1.getSessionToken(),
                },
              },
            });

            expect(result1.data.get.pointerToUser.username).toBeUndefined();
            expect(
              result2.data.graphQLClass.pointerToUser.username
            ).toBeDefined();
          });

          it('should respect protectedFields', async done => {
            await prepareData();
            await parseGraphQLServer.parseGraphQLSchema.databaseController.schemaCache.clear();

            const className = 'GraphQLClass';

            await updateCLP(
              {
                get: { '*': true },
                find: { '*': true },

                protectedFields: {
                  '*': ['someField', 'someOtherField'],
                  authenticated: ['someField'],
                  'userField:pointerToUser': [],
                  [user2.id]: [],
                },
              },
              className
            );

            const getObject = async (className, id, user) => {
              const headers = user
                ? { ['X-Parse-Session-Token']: user.getSessionToken() }
                : undefined;

              const specificQueryResult = await apolloClient.query({
                query: gql`
                  query GetSomeObject($id: ID!) {
                    get: graphQLClass(id: $id) {
                      pointerToUser {
                        username
                        id
                      }
                      someField
                      someOtherField
                    }
                  }
                `,
                variables: {
                  id: id,
                },
                context: {
                  headers: headers,
                },
              });

              return specificQueryResult.data.get;
            };

            const id = object3.id;

            /* not authenticated */
            const objectPublic = await getObject(className, id, undefined);

            expect(objectPublic.someField).toBeNull();
            expect(objectPublic.someOtherField).toBeNull();

            /* authenticated */
            const objectAuth = await getObject(className, id, user1);

            expect(objectAuth.someField).toBeNull();
            expect(objectAuth.someOtherField).toBe('B');

            /* pointer field */
            const objectPointed = await getObject(className, id, user5);

            expect(objectPointed.someField).toBe('someValue3');
            expect(objectPointed.someOtherField).toBe('B');

            /* for user id */
            const objectForUser = await getObject(className, id, user2);

            expect(objectForUser.someField).toBe('someValue3');
            expect(objectForUser.someOtherField).toBe('B');

            done();
          });
          describe_only_db('mongo')('read preferences', () => {
            it('should read from primary by default', async () => {
              try {
                await prepareData();

                await parseGraphQLServer.parseGraphQLSchema.databaseController.schemaCache.clear();

                const databaseAdapter =
                  parseServer.config.databaseController.adapter;
                spyOn(
                  databaseAdapter.database.serverConfig,
                  'cursor'
                ).and.callThrough();

                await apolloClient.query({
                  query: gql`
                    query GetSomeObject($id: ID!) {
                      graphQLClass(id: $id) {
                        pointerToUser {
                          username
                        }
                      }
                    }
                  `,
                  variables: {
                    id: object3.id,
                  },
                  context: {
                    headers: {
                      'X-Parse-Session-Token': user1.getSessionToken(),
                    },
                  },
                });

                let foundGraphQLClassReadPreference = false;
                let foundUserClassReadPreference = false;
                databaseAdapter.database.serverConfig.cursor.calls
                  .all()
                  .forEach(call => {
                    if (
                      call.args[0].ns.collection.indexOf('GraphQLClass') >= 0
                    ) {
                      foundGraphQLClassReadPreference = true;
                      expect(call.args[0].options.readPreference.mode).toBe(
                        ReadPreference.PRIMARY
                      );
                    } else if (
                      call.args[0].ns.collection.indexOf('_User') >= 0
                    ) {
                      foundUserClassReadPreference = true;
                      expect(call.args[0].options.readPreference.mode).toBe(
                        ReadPreference.PRIMARY
                      );
                    }
                  });

                expect(foundGraphQLClassReadPreference).toBe(true);
                expect(foundUserClassReadPreference).toBe(true);
              } catch (e) {
                handleError(e);
              }
            });

            it('should support readPreference argument', async () => {
              await prepareData();

              await parseGraphQLServer.parseGraphQLSchema.databaseController.schemaCache.clear();

              const databaseAdapter =
                parseServer.config.databaseController.adapter;
              spyOn(
                databaseAdapter.database.serverConfig,
                'cursor'
              ).and.callThrough();

              await apolloClient.query({
                query: gql`
                  query GetSomeObject($id: ID!) {
                    graphQLClass(
                      id: $id
                      options: { readPreference: SECONDARY }
                    ) {
                      pointerToUser {
                        username
                      }
                    }
                  }
                `,
                variables: {
                  id: object3.id,
                },
                context: {
                  headers: {
                    'X-Parse-Master-Key': 'test',
                  },
                },
              });

              let foundGraphQLClassReadPreference = false;
              let foundUserClassReadPreference = false;
              databaseAdapter.database.serverConfig.cursor.calls
                .all()
                .forEach(call => {
                  if (call.args[0].ns.collection.indexOf('GraphQLClass') >= 0) {
                    foundGraphQLClassReadPreference = true;
                    expect(call.args[0].options.readPreference.mode).toBe(
                      ReadPreference.SECONDARY
                    );
                  } else if (call.args[0].ns.collection.indexOf('_User') >= 0) {
                    foundUserClassReadPreference = true;
                    expect(call.args[0].options.readPreference.mode).toBe(
                      ReadPreference.SECONDARY
                    );
                  }
                });

              expect(foundGraphQLClassReadPreference).toBe(true);
              expect(foundUserClassReadPreference).toBe(true);
            });

            it('should support includeReadPreference argument', async () => {
              await prepareData();

              await parseGraphQLServer.parseGraphQLSchema.databaseController.schemaCache.clear();

              const databaseAdapter =
                parseServer.config.databaseController.adapter;
              spyOn(
                databaseAdapter.database.serverConfig,
                'cursor'
              ).and.callThrough();

              await apolloClient.query({
                query: gql`
                  query GetSomeObject($id: ID!) {
                    graphQLClass(
                      id: $id
                      options: {
                        readPreference: SECONDARY
                        includeReadPreference: NEAREST
                      }
                    ) {
                      pointerToUser {
                        username
                      }
                    }
                  }
                `,
                variables: {
                  id: object3.id,
                },
                context: {
                  headers: {
                    'X-Parse-Master-Key': 'test',
                  },
                },
              });

              let foundGraphQLClassReadPreference = false;
              let foundUserClassReadPreference = false;
              databaseAdapter.database.serverConfig.cursor.calls
                .all()
                .forEach(call => {
                  if (call.args[0].ns.collection.indexOf('GraphQLClass') >= 0) {
                    foundGraphQLClassReadPreference = true;
                    expect(call.args[0].options.readPreference.mode).toBe(
                      ReadPreference.SECONDARY
                    );
                  } else if (call.args[0].ns.collection.indexOf('_User') >= 0) {
                    foundUserClassReadPreference = true;
                    expect(call.args[0].options.readPreference.mode).toBe(
                      ReadPreference.NEAREST
                    );
                  }
                });

              expect(foundGraphQLClassReadPreference).toBe(true);
              expect(foundUserClassReadPreference).toBe(true);
            });
          });
        });

        describe('Find', () => {
          it('should return class objects using class specific query', async () => {
            const obj1 = new Parse.Object('Customer');
            obj1.set('someField', 'someValue1');
            await obj1.save();
            const obj2 = new Parse.Object('Customer');
            obj2.set('someField', 'someValue1');
            await obj2.save();

            await parseGraphQLServer.parseGraphQLSchema.databaseController.schemaCache.clear();

            const result = await apolloClient.query({
              query: gql`
                query FindCustomer {
                  customers {
                    edges {
                      node {
                        objectId
                        someField
                        createdAt
                        updatedAt
                      }
                    }
                  }
                }
              `,
            });

            expect(result.data.customers.edges.length).toEqual(2);

            result.data.customers.edges.forEach(resultObj => {
              const obj = resultObj.node.objectId === obj1.id ? obj1 : obj2;
              expect(resultObj.node.objectId).toEqual(obj.id);
              expect(resultObj.node.someField).toEqual(obj.get('someField'));
              expect(new Date(resultObj.node.createdAt)).toEqual(obj.createdAt);
              expect(new Date(resultObj.node.updatedAt)).toEqual(obj.updatedAt);
            });
          });

          it('should respect level permissions', async () => {
            await prepareData();

            await parseGraphQLServer.parseGraphQLSchema.databaseController.schemaCache.clear();

            async function findObjects(className, headers) {
              const graphqlClassName = pluralize(
                className.charAt(0).toLowerCase() + className.slice(1)
              );
              const result = await apolloClient.query({
                query: gql`
                  query FindSomeObjects {
                    find: ${graphqlClassName} {
                      edges {
                        node {
                          id
                          someField
                        }
                      }
                    }
                  }
                `,
                context: {
                  headers,
                },
              });

              return result;
            }

            expect(
              (await findObjects('GraphQLClass')).data.find.edges.map(
                object => object.node.someField
              )
            ).toEqual([]);
            expect(
              (await findObjects('PublicClass')).data.find.edges.map(
                object => object.node.someField
              )
            ).toEqual(['someValue4']);
            expect(
              (
                await findObjects('GraphQLClass', {
                  'X-Parse-Master-Key': 'test',
                })
              ).data.find.edges
                .map(object => object.node.someField)
                .sort()
            ).toEqual(['someValue1', 'someValue2', 'someValue3']);
            expect(
              (
                await findObjects('PublicClass', {
                  'X-Parse-Master-Key': 'test',
                })
              ).data.find.edges.map(object => object.node.someField)
            ).toEqual(['someValue4']);
            expect(
              (
                await findObjects('GraphQLClass', {
                  'X-Parse-Session-Token': user1.getSessionToken(),
                })
              ).data.find.edges
                .map(object => object.node.someField)
                .sort()
            ).toEqual(['someValue1', 'someValue2', 'someValue3']);
            expect(
              (
                await findObjects('PublicClass', {
                  'X-Parse-Session-Token': user1.getSessionToken(),
                })
              ).data.find.edges.map(object => object.node.someField)
            ).toEqual(['someValue4']);
            expect(
              (
                await findObjects('GraphQLClass', {
                  'X-Parse-Session-Token': user2.getSessionToken(),
                })
              ).data.find.edges
                .map(object => object.node.someField)
                .sort()
            ).toEqual(['someValue1', 'someValue2', 'someValue3']);
            expect(
              (
                await findObjects('GraphQLClass', {
                  'X-Parse-Session-Token': user3.getSessionToken(),
                })
              ).data.find.edges
                .map(object => object.node.someField)
                .sort()
            ).toEqual(['someValue1', 'someValue3']);
            expect(
              (
                await findObjects('GraphQLClass', {
                  'X-Parse-Session-Token': user4.getSessionToken(),
                })
              ).data.find.edges.map(object => object.node.someField)
            ).toEqual([]);
            expect(
              (
                await findObjects('GraphQLClass', {
                  'X-Parse-Session-Token': user5.getSessionToken(),
                })
              ).data.find.edges.map(object => object.node.someField)
            ).toEqual(['someValue3']);
          });

          it('should support where argument using class specific query', async () => {
            await prepareData();

            await parseGraphQLServer.parseGraphQLSchema.databaseController.schemaCache.clear();

            const result = await apolloClient.query({
              query: gql`
                query FindSomeObjects($where: GraphQLClassWhereInput) {
                  graphQLClasses(where: $where) {
                    edges {
                      node {
                        someField
                      }
                    }
                  }
                }
              `,
              variables: {
                where: {
                  someField: {
                    in: ['someValue1', 'someValue2', 'someValue3'],
                  },
                  OR: [
                    {
                      pointerToUser: {
                        have: {
                          objectId: {
                            equalTo: user5.id,
                          },
                        },
                      },
                    },
                    {
                      id: {
                        equalTo: object1.id,
                      },
                    },
                  ],
                },
              },
              context: {
                headers: {
                  'X-Parse-Master-Key': 'test',
                },
              },
            });

            expect(
              result.data.graphQLClasses.edges
                .map(object => object.node.someField)
                .sort()
            ).toEqual(['someValue1', 'someValue3']);
          });

          it('should support in pointer operator using class specific query', async () => {
            await prepareData();

            await parseGraphQLServer.parseGraphQLSchema.databaseController.schemaCache.clear();

            const result = await apolloClient.query({
              query: gql`
                query FindSomeObjects($where: GraphQLClassWhereInput) {
                  graphQLClasses(where: $where) {
                    edges {
                      node {
                        someField
                      }
                    }
                  }
                }
              `,
              variables: {
                where: {
                  pointerToUser: {
                    have: {
                      objectId: {
                        in: [user5.id],
                      },
                    },
                  },
                },
              },
              context: {
                headers: {
                  'X-Parse-Master-Key': 'test',
                },
              },
            });

            const { edges } = result.data.graphQLClasses;
            expect(edges.length).toBe(1);
            expect(edges[0].node.someField).toEqual('someValue3');
          });

          it('should support OR operation', async () => {
            await prepareData();

            await parseGraphQLServer.parseGraphQLSchema.databaseController.schemaCache.clear();

            const result = await apolloClient.query({
              query: gql`
                query {
                  graphQLClasses(
                    where: {
                      OR: [
                        { someField: { equalTo: "someValue1" } }
                        { someField: { equalTo: "someValue2" } }
                      ]
                    }
                  ) {
                    edges {
                      node {
                        someField
                      }
                    }
                  }
                }
              `,
              context: {
                headers: {
                  'X-Parse-Master-Key': 'test',
                },
              },
            });

            expect(
              result.data.graphQLClasses.edges
                .map(object => object.node.someField)
                .sort()
            ).toEqual(['someValue1', 'someValue2']);
          });

          it('should support full text search', async () => {
            try {
              const obj = new Parse.Object('FullTextSearchTest');
              obj.set('field1', 'Parse GraphQL Server');
              obj.set('field2', 'It rocks!');
              await obj.save();

              await parseGraphQLServer.parseGraphQLSchema.databaseController.schemaCache.clear();

              const result = await apolloClient.query({
                query: gql`
                  query FullTextSearchTests(
                    $where: FullTextSearchTestWhereInput
                  ) {
                    fullTextSearchTests(where: $where) {
                      edges {
                        node {
                          objectId
                        }
                      }
                    }
                  }
                `,
                context: {
                  headers: {
                    'X-Parse-Master-Key': 'test',
                  },
                },
                variables: {
                  where: {
                    field1: {
                      text: {
                        search: {
                          term: 'graphql',
                        },
                      },
                    },
                  },
                },
              });

              expect(
                result.data.fullTextSearchTests.edges[0].node.objectId
              ).toEqual(obj.id);
            } catch (e) {
              handleError(e);
            }
          });

          it('should support in query key', async () => {
            try {
              const country = new Parse.Object('Country');
              country.set('code', 'FR');
              await country.save();

              const country2 = new Parse.Object('Country');
              country2.set('code', 'US');
              await country2.save();

              const city = new Parse.Object('City');
              city.set('country', 'FR');
              city.set('name', 'city1');
              await city.save();

              const city2 = new Parse.Object('City');
              city2.set('country', 'US');
              city2.set('name', 'city2');
              await city2.save();

              await parseGraphQLServer.parseGraphQLSchema.databaseController.schemaCache.clear();

              const {
                data: {
                  cities: { edges: result },
                },
              } = await apolloClient.query({
                query: gql`
                  query inQueryKey($where: CityWhereInput) {
                    cities(where: $where) {
                      edges {
                        node {
                          country
                          name
                        }
                      }
                    }
                  }
                `,
                context: {
                  headers: {
                    'X-Parse-Master-Key': 'test',
                  },
                },
                variables: {
                  where: {
                    country: {
                      inQueryKey: {
                        query: {
                          className: 'Country',
                          where: { code: { equalTo: 'US' } },
                        },
                        key: 'code',
                      },
                    },
                  },
                },
              });

              expect(result.length).toEqual(1);
              expect(result[0].node.name).toEqual('city2');
            } catch (e) {
              handleError(e);
            }
          });

          it('should support order, skip and first arguments', async () => {
            const promises = [];
            for (let i = 0; i < 100; i++) {
              const obj = new Parse.Object('SomeClass');
              obj.set('someField', `someValue${i < 10 ? '0' : ''}${i}`);
              obj.set('numberField', i % 3);
              promises.push(obj.save());
            }
            await Promise.all(promises);

            await parseGraphQLServer.parseGraphQLSchema.databaseController.schemaCache.clear();

            const result = await apolloClient.query({
              query: gql`
                query FindSomeObjects(
                  $where: SomeClassWhereInput
                  $order: [SomeClassOrder!]
                  $skip: Int
                  $first: Int
                ) {
                  find: someClasses(
                    where: $where
                    order: $order
                    skip: $skip
                    first: $first
                  ) {
                    edges {
                      node {
                        someField
                      }
                    }
                  }
                }
              `,
              variables: {
                where: {
                  someField: {
                    matchesRegex: '^someValue',
                  },
                },
                order: ['numberField_DESC', 'someField_ASC'],
                skip: 4,
                first: 2,
              },
            });

            expect(
              result.data.find.edges.map(obj => obj.node.someField)
            ).toEqual(['someValue14', 'someValue17']);
          });

          it('should support pagination', async () => {
            const numberArray = (first, last) => {
              const array = [];
              for (let i = first; i <= last; i++) {
                array.push(i);
              }
              return array;
            };

            const promises = [];
            for (let i = 0; i < 100; i++) {
              const obj = new Parse.Object('SomeClass');
              obj.set('numberField', i);
              promises.push(obj.save());
            }
            await Promise.all(promises);

            await parseGraphQLServer.parseGraphQLSchema.databaseController.schemaCache.clear();

            const find = async ({ skip, after, first, before, last } = {}) => {
              return await apolloClient.query({
                query: gql`
                  query FindSomeObjects(
                    $order: [SomeClassOrder!]
                    $skip: Int
                    $after: String
                    $first: Int
                    $before: String
                    $last: Int
                  ) {
                    someClasses(
                      order: $order
                      skip: $skip
                      after: $after
                      first: $first
                      before: $before
                      last: $last
                    ) {
                      edges {
                        cursor
                        node {
                          numberField
                        }
                      }
                      count
                      pageInfo {
                        hasPreviousPage
                        startCursor
                        endCursor
                        hasNextPage
                      }
                    }
                  }
                `,
                variables: {
                  order: ['numberField_ASC'],
                  skip,
                  after,
                  first,
                  before,
                  last,
                },
              });
            };

            let result = await find();
            expect(
              result.data.someClasses.edges.map(edge => edge.node.numberField)
            ).toEqual(numberArray(0, 99));
            expect(result.data.someClasses.count).toEqual(100);
            expect(result.data.someClasses.pageInfo.hasPreviousPage).toEqual(
              false
            );
            expect(result.data.someClasses.pageInfo.startCursor).toEqual(
              result.data.someClasses.edges[0].cursor
            );
            expect(result.data.someClasses.pageInfo.endCursor).toEqual(
              result.data.someClasses.edges[99].cursor
            );
            expect(result.data.someClasses.pageInfo.hasNextPage).toEqual(false);

            result = await find({ first: 10 });
            expect(
              result.data.someClasses.edges.map(edge => edge.node.numberField)
            ).toEqual(numberArray(0, 9));
            expect(result.data.someClasses.count).toEqual(100);
            expect(result.data.someClasses.pageInfo.hasPreviousPage).toEqual(
              false
            );
            expect(result.data.someClasses.pageInfo.startCursor).toEqual(
              result.data.someClasses.edges[0].cursor
            );
            expect(result.data.someClasses.pageInfo.endCursor).toEqual(
              result.data.someClasses.edges[9].cursor
            );
            expect(result.data.someClasses.pageInfo.hasNextPage).toEqual(true);

            result = await find({
              first: 10,
              after: result.data.someClasses.pageInfo.endCursor,
            });
            expect(
              result.data.someClasses.edges.map(edge => edge.node.numberField)
            ).toEqual(numberArray(10, 19));
            expect(result.data.someClasses.count).toEqual(100);
            expect(result.data.someClasses.pageInfo.hasPreviousPage).toEqual(
              true
            );
            expect(result.data.someClasses.pageInfo.startCursor).toEqual(
              result.data.someClasses.edges[0].cursor
            );
            expect(result.data.someClasses.pageInfo.endCursor).toEqual(
              result.data.someClasses.edges[9].cursor
            );
            expect(result.data.someClasses.pageInfo.hasNextPage).toEqual(true);

            result = await find({ last: 10 });
            expect(
              result.data.someClasses.edges.map(edge => edge.node.numberField)
            ).toEqual(numberArray(90, 99));
            expect(result.data.someClasses.count).toEqual(100);
            expect(result.data.someClasses.pageInfo.hasPreviousPage).toEqual(
              true
            );
            expect(result.data.someClasses.pageInfo.startCursor).toEqual(
              result.data.someClasses.edges[0].cursor
            );
            expect(result.data.someClasses.pageInfo.endCursor).toEqual(
              result.data.someClasses.edges[9].cursor
            );
            expect(result.data.someClasses.pageInfo.hasNextPage).toEqual(false);

            result = await find({
              last: 10,
              before: result.data.someClasses.pageInfo.startCursor,
            });
            expect(
              result.data.someClasses.edges.map(edge => edge.node.numberField)
            ).toEqual(numberArray(80, 89));
            expect(result.data.someClasses.count).toEqual(100);
            expect(result.data.someClasses.pageInfo.hasPreviousPage).toEqual(
              true
            );
            expect(result.data.someClasses.pageInfo.startCursor).toEqual(
              result.data.someClasses.edges[0].cursor
            );
            expect(result.data.someClasses.pageInfo.endCursor).toEqual(
              result.data.someClasses.edges[9].cursor
            );
            expect(result.data.someClasses.pageInfo.hasNextPage).toEqual(true);
          });

          it('should support count', async () => {
            await prepareData();

            await parseGraphQLServer.parseGraphQLSchema.databaseController.schemaCache.clear();

            const where = {
              someField: {
                in: ['someValue1', 'someValue2', 'someValue3'],
              },
              OR: [
                {
                  pointerToUser: {
                    have: {
                      objectId: {
                        equalTo: user5.id,
                      },
                    },
                  },
                },
                {
                  id: {
                    equalTo: object1.id,
                  },
                },
              ],
            };

            const result = await apolloClient.query({
              query: gql`
                query FindSomeObjects(
                  $where: GraphQLClassWhereInput
                  $first: Int
                ) {
                  find: graphQLClasses(where: $where, first: $first) {
                    edges {
                      node {
                        id
                      }
                    }
                    count
                  }
                }
              `,
              variables: {
                where,
                first: 0,
              },
              context: {
                headers: {
                  'X-Parse-Master-Key': 'test',
                },
              },
            });

            expect(result.data.find.edges).toEqual([]);
            expect(result.data.find.count).toEqual(2);
          });

          it('should only count', async () => {
            await prepareData();

            await parseGraphQLServer.parseGraphQLSchema.databaseController.schemaCache.clear();

            const where = {
              someField: {
                in: ['someValue1', 'someValue2', 'someValue3'],
              },
              OR: [
                {
                  pointerToUser: {
                    have: {
                      objectId: {
                        equalTo: user5.id,
                      },
                    },
                  },
                },
                {
                  id: {
                    equalTo: object1.id,
                  },
                },
              ],
            };

            const result = await apolloClient.query({
              query: gql`
                query FindSomeObjects($where: GraphQLClassWhereInput) {
                  find: graphQLClasses(where: $where) {
                    count
                  }
                }
              `,
              variables: {
                where,
              },
              context: {
                headers: {
                  'X-Parse-Master-Key': 'test',
                },
              },
            });

            expect(result.data.find.edges).toBeUndefined();
            expect(result.data.find.count).toEqual(2);
          });

          it('should respect max limit', async () => {
            parseServer = await global.reconfigureServer({
              maxLimit: 10,
            });

            const promises = [];
            for (let i = 0; i < 100; i++) {
              const obj = new Parse.Object('SomeClass');
              promises.push(obj.save());
            }
            await Promise.all(promises);

            await parseGraphQLServer.parseGraphQLSchema.databaseController.schemaCache.clear();

            const result = await apolloClient.query({
              query: gql`
                query FindSomeObjects($limit: Int) {
                  find: someClasses(
                    where: { id: { exists: true } }
                    first: $limit
                  ) {
                    edges {
                      node {
                        id
                      }
                    }
                    count
                  }
                }
              `,
              variables: {
                limit: 50,
              },
              context: {
                headers: {
                  'X-Parse-Master-Key': 'test',
                },
              },
            });

            expect(result.data.find.edges.length).toEqual(10);
            expect(result.data.find.count).toEqual(100);
          });

          it('should support keys argument', async () => {
            await prepareData();

            await parseGraphQLServer.parseGraphQLSchema.databaseController.schemaCache.clear();

            const result1 = await apolloClient.query({
              query: gql`
                query FindSomeObject($where: GraphQLClassWhereInput) {
                  find: graphQLClasses(where: $where) {
                    edges {
                      node {
                        someField
                      }
                    }
                  }
                }
              `,
              variables: {
                where: {
                  id: { equalTo: object3.id },
                },
              },
              context: {
                headers: {
                  'X-Parse-Session-Token': user1.getSessionToken(),
                },
              },
            });

            const result2 = await apolloClient.query({
              query: gql`
                query FindSomeObject($where: GraphQLClassWhereInput) {
                  find: graphQLClasses(where: $where) {
                    edges {
                      node {
                        someField
                        pointerToUser {
                          username
                        }
                      }
                    }
                  }
                }
              `,
              variables: {
                where: {
                  id: { equalTo: object3.id },
                },
              },
              context: {
                headers: {
                  'X-Parse-Session-Token': user1.getSessionToken(),
                },
              },
            });

            expect(result1.data.find.edges[0].node.someField).toBeDefined();
            expect(
              result1.data.find.edges[0].node.pointerToUser
            ).toBeUndefined();
            expect(result2.data.find.edges[0].node.someField).toBeDefined();
            expect(result2.data.find.edges[0].node.pointerToUser).toBeDefined();
          });

          it('should support include argument', async () => {
            await prepareData();

            await parseGraphQLServer.parseGraphQLSchema.databaseController.schemaCache.clear();

            const where = {
              id: {
                equalTo: object3.id,
              },
            };

            const result1 = await apolloClient.query({
              query: gql`
                query FindSomeObject($where: GraphQLClassWhereInput) {
                  find: graphQLClasses(where: $where) {
                    edges {
                      node {
                        pointerToUser {
                          id
                        }
                      }
                    }
                  }
                }
              `,
              variables: {
                where,
              },
              context: {
                headers: {
                  'X-Parse-Session-Token': user1.getSessionToken(),
                },
              },
            });

            const result2 = await apolloClient.query({
              query: gql`
                query FindSomeObject($where: GraphQLClassWhereInput) {
                  find: graphQLClasses(where: $where) {
                    edges {
                      node {
                        pointerToUser {
                          username
                        }
                      }
                    }
                  }
                }
              `,
              variables: {
                where,
              },
              context: {
                headers: {
                  'X-Parse-Session-Token': user1.getSessionToken(),
                },
              },
            });
            expect(
              result1.data.find.edges[0].node.pointerToUser.username
            ).toBeUndefined();
            expect(
              result2.data.find.edges[0].node.pointerToUser.username
            ).toBeDefined();
          });

          describe_only_db('mongo')('read preferences', () => {
            it('should read from primary by default', async () => {
              await prepareData();

              await parseGraphQLServer.parseGraphQLSchema.databaseController.schemaCache.clear();

              const databaseAdapter =
                parseServer.config.databaseController.adapter;
              spyOn(
                databaseAdapter.database.serverConfig,
                'cursor'
              ).and.callThrough();

              await apolloClient.query({
                query: gql`
                  query FindSomeObjects {
                    find: graphQLClasses {
                      edges {
                        node {
                          pointerToUser {
                            username
                          }
                        }
                      }
                    }
                  }
                `,
                context: {
                  headers: {
                    'X-Parse-Session-Token': user1.getSessionToken(),
                  },
                },
              });

              let foundGraphQLClassReadPreference = false;
              let foundUserClassReadPreference = false;
              databaseAdapter.database.serverConfig.cursor.calls
                .all()
                .forEach(call => {
                  if (call.args[0].ns.collection.indexOf('GraphQLClass') >= 0) {
                    foundGraphQLClassReadPreference = true;
                    expect(call.args[0].options.readPreference.mode).toBe(
                      ReadPreference.PRIMARY
                    );
                  } else if (call.args[0].ns.collection.indexOf('_User') >= 0) {
                    foundUserClassReadPreference = true;
                    expect(call.args[0].options.readPreference.mode).toBe(
                      ReadPreference.PRIMARY
                    );
                  }
                });

              expect(foundGraphQLClassReadPreference).toBe(true);
              expect(foundUserClassReadPreference).toBe(true);
            });

            it('should support readPreference argument', async () => {
              await prepareData();

              await parseGraphQLServer.parseGraphQLSchema.databaseController.schemaCache.clear();

              const databaseAdapter =
                parseServer.config.databaseController.adapter;
              spyOn(
                databaseAdapter.database.serverConfig,
                'cursor'
              ).and.callThrough();

              await apolloClient.query({
                query: gql`
                  query FindSomeObjects {
                    find: graphQLClasses(
                      options: { readPreference: SECONDARY }
                    ) {
                      edges {
                        node {
                          pointerToUser {
                            username
                          }
                        }
                      }
                    }
                  }
                `,
                context: {
                  headers: {
                    'X-Parse-Master-Key': 'test',
                  },
                },
              });

              let foundGraphQLClassReadPreference = false;
              let foundUserClassReadPreference = false;
              databaseAdapter.database.serverConfig.cursor.calls
                .all()
                .forEach(call => {
                  if (call.args[0].ns.collection.indexOf('GraphQLClass') >= 0) {
                    foundGraphQLClassReadPreference = true;
                    expect(call.args[0].options.readPreference.mode).toBe(
                      ReadPreference.SECONDARY
                    );
                  } else if (call.args[0].ns.collection.indexOf('_User') >= 0) {
                    foundUserClassReadPreference = true;
                    expect(call.args[0].options.readPreference.mode).toBe(
                      ReadPreference.SECONDARY
                    );
                  }
                });

              expect(foundGraphQLClassReadPreference).toBe(true);
              expect(foundUserClassReadPreference).toBe(true);
            });

            it('should support includeReadPreference argument', async () => {
              await prepareData();

              await parseGraphQLServer.parseGraphQLSchema.databaseController.schemaCache.clear();

              const databaseAdapter =
                parseServer.config.databaseController.adapter;
              spyOn(
                databaseAdapter.database.serverConfig,
                'cursor'
              ).and.callThrough();

              await apolloClient.query({
                query: gql`
                  query FindSomeObjects {
                    graphQLClasses(
                      options: {
                        readPreference: SECONDARY
                        includeReadPreference: NEAREST
                      }
                    ) {
                      edges {
                        node {
                          pointerToUser {
                            username
                          }
                        }
                      }
                    }
                  }
                `,
                context: {
                  headers: {
                    'X-Parse-Master-Key': 'test',
                  },
                },
              });

              let foundGraphQLClassReadPreference = false;
              let foundUserClassReadPreference = false;
              databaseAdapter.database.serverConfig.cursor.calls
                .all()
                .forEach(call => {
                  if (call.args[0].ns.collection.indexOf('GraphQLClass') >= 0) {
                    foundGraphQLClassReadPreference = true;
                    expect(call.args[0].options.readPreference.mode).toBe(
                      ReadPreference.SECONDARY
                    );
                  } else if (call.args[0].ns.collection.indexOf('_User') >= 0) {
                    foundUserClassReadPreference = true;
                    expect(call.args[0].options.readPreference.mode).toBe(
                      ReadPreference.NEAREST
                    );
                  }
                });

              expect(foundGraphQLClassReadPreference).toBe(true);
              expect(foundUserClassReadPreference).toBe(true);
            });

            it('should support subqueryReadPreference argument', async () => {
              try {
                await prepareData();

                await parseGraphQLServer.parseGraphQLSchema.databaseController.schemaCache.clear();

                const databaseAdapter =
                  parseServer.config.databaseController.adapter;
                spyOn(
                  databaseAdapter.database.serverConfig,
                  'cursor'
                ).and.callThrough();

                await apolloClient.query({
                  query: gql`
                    query FindSomeObjects($where: GraphQLClassWhereInput) {
                      find: graphQLClasses(
                        where: $where
                        options: {
                          readPreference: SECONDARY
                          subqueryReadPreference: NEAREST
                        }
                      ) {
                        edges {
                          node {
                            id
                          }
                        }
                      }
                    }
                  `,
                  variables: {
                    where: {
                      pointerToUser: {
                        have: {
                          objectId: {
                            equalTo: 'xxxx',
                          },
                        },
                      },
                    },
                  },
                  context: {
                    headers: {
                      'X-Parse-Master-Key': 'test',
                    },
                  },
                });

                let foundGraphQLClassReadPreference = false;
                let foundUserClassReadPreference = false;
                databaseAdapter.database.serverConfig.cursor.calls
                  .all()
                  .forEach(call => {
                    if (
                      call.args[0].ns.collection.indexOf('GraphQLClass') >= 0
                    ) {
                      foundGraphQLClassReadPreference = true;
                      expect(call.args[0].options.readPreference.mode).toBe(
                        ReadPreference.SECONDARY
                      );
                    } else if (
                      call.args[0].ns.collection.indexOf('_User') >= 0
                    ) {
                      foundUserClassReadPreference = true;
                      expect(call.args[0].options.readPreference.mode).toBe(
                        ReadPreference.NEAREST
                      );
                    }
                  });

                expect(foundGraphQLClassReadPreference).toBe(true);
                expect(foundUserClassReadPreference).toBe(true);
              } catch (e) {
                handleError(e);
              }
            });
          });

          it('should order by multiple fields', async () => {
            await prepareData();

            await resetGraphQLCache();

            let result;
            try {
              result = await apolloClient.query({
                query: gql`
                  query OrderByMultipleFields($order: [GraphQLClassOrder!]) {
                    graphQLClasses(order: $order) {
                      edges {
                        node {
                          objectId
                        }
                      }
                    }
                  }
                `,
                variables: {
                  order: ['someOtherField_DESC', 'someField_ASC'],
                },
                context: {
                  headers: {
                    'X-Parse-Master-Key': 'test',
                  },
                },
              });
            } catch (e) {
              handleError(e);
            }

            expect(
              result.data.graphQLClasses.edges.map(edge => edge.node.objectId)
            ).toEqual([object3.id, object1.id, object2.id]);
          });

          it_only_db('mongo')(
            'should order by multiple fields on a relation field',
            async () => {
              await prepareData();

              const parentObject = new Parse.Object('ParentClass');
              const relation = parentObject.relation('graphQLClasses');
              relation.add(object1);
              relation.add(object2);
              relation.add(object3);
              await parentObject.save();

              await resetGraphQLCache();

              let result;
              try {
                result = await apolloClient.query({
                  query: gql`
                    query OrderByMultipleFieldsOnRelation(
                      $id: ID!
                      $order: [GraphQLClassOrder!]
                    ) {
                      parentClass(id: $id) {
                        graphQLClasses(order: $order) {
                          edges {
                            node {
                              objectId
                            }
                          }
                        }
                      }
                    }
                  `,
                  variables: {
                    id: parentObject.id,
                    order: ['someOtherField_DESC', 'someField_ASC'],
                  },
                  context: {
                    headers: {
                      'X-Parse-Master-Key': 'test',
                    },
                  },
                });
              } catch (e) {
                handleError(e);
              }

              expect(
                result.data.parentClass.graphQLClasses.edges.map(
                  edge => edge.node.objectId
                )
              ).toEqual([object3.id, object1.id, object2.id]);
            }
          );
        });
      });

      describe('Objects Mutations', () => {
        describe('Create', () => {
          it('should return specific type object using class specific mutation', async () => {
            const clientMutationId = uuidv4();
            const customerSchema = new Parse.Schema('Customer');
            customerSchema.addString('someField');
            await customerSchema.save();

            await parseGraphQLServer.parseGraphQLSchema.databaseController.schemaCache.clear();

            const result = await apolloClient.mutate({
              mutation: gql`
                mutation CreateCustomer($input: CreateCustomerInput!) {
                  createCustomer(input: $input) {
                    clientMutationId
                    customer {
                      id
                      objectId
                      createdAt
                      someField
                    }
                  }
                }
              `,
              variables: {
                input: {
                  clientMutationId,
                  fields: {
                    someField: 'someValue',
                  },
                },
              },
            });

            expect(result.data.createCustomer.clientMutationId).toEqual(
              clientMutationId
            );
            expect(result.data.createCustomer.customer.id).toBeDefined();
            expect(result.data.createCustomer.customer.someField).toEqual(
              'someValue'
            );

            const customer = await new Parse.Query('Customer').get(
              result.data.createCustomer.customer.objectId
            );

            expect(customer.createdAt).toEqual(
              new Date(result.data.createCustomer.customer.createdAt)
            );
            expect(customer.get('someField')).toEqual('someValue');
          });

          it('should respect level permissions', async () => {
            await prepareData();

            await parseGraphQLServer.parseGraphQLSchema.databaseController.schemaCache.clear();

            async function createObject(className, headers) {
              const getClassName =
                className.charAt(0).toLowerCase() + className.slice(1);
              const result = await apolloClient.mutate({
                mutation: gql`
                  mutation CreateSomeObject {
                    create${className}(input: {}) {
                      ${getClassName} {
                        id
                        createdAt
                      }
                    }
                  }
                `,
                context: {
                  headers,
                },
              });

              const specificCreate =
                result.data[`create${className}`][getClassName];
              expect(specificCreate.id).toBeDefined();
              expect(specificCreate.createdAt).toBeDefined();

              return result;
            }

            await expectAsync(createObject('GraphQLClass')).toBeRejectedWith(
              jasmine.stringMatching(
                'Permission denied for action create on class GraphQLClass'
              )
            );
            await expectAsync(createObject('PublicClass')).toBeResolved();
            await expectAsync(
              createObject('GraphQLClass', { 'X-Parse-Master-Key': 'test' })
            ).toBeResolved();
            await expectAsync(
              createObject('PublicClass', { 'X-Parse-Master-Key': 'test' })
            ).toBeResolved();
            await expectAsync(
              createObject('GraphQLClass', {
                'X-Parse-Session-Token': user1.getSessionToken(),
              })
            ).toBeResolved();
            await expectAsync(
              createObject('PublicClass', {
                'X-Parse-Session-Token': user1.getSessionToken(),
              })
            ).toBeResolved();
            await expectAsync(
              createObject('GraphQLClass', {
                'X-Parse-Session-Token': user2.getSessionToken(),
              })
            ).toBeResolved();
            await expectAsync(
              createObject('PublicClass', {
                'X-Parse-Session-Token': user2.getSessionToken(),
              })
            ).toBeResolved();
            await expectAsync(
              createObject('GraphQLClass', {
                'X-Parse-Session-Token': user4.getSessionToken(),
              })
            ).toBeRejectedWith(
              jasmine.stringMatching(
                'Permission denied for action create on class GraphQLClass'
              )
            );
            await expectAsync(
              createObject('PublicClass', {
                'X-Parse-Session-Token': user4.getSessionToken(),
              })
            ).toBeResolved();
          });
        });

        describe('Update', () => {
          it('should return specific type object using class specific mutation', async () => {
            const clientMutationId = uuidv4();
            const obj = new Parse.Object('Customer');
            obj.set('someField1', 'someField1Value1');
            obj.set('someField2', 'someField2Value1');
            await obj.save();

            await parseGraphQLServer.parseGraphQLSchema.databaseController.schemaCache.clear();

            const result = await apolloClient.mutate({
              mutation: gql`
                mutation UpdateCustomer($input: UpdateCustomerInput!) {
                  updateCustomer(input: $input) {
                    clientMutationId
                    customer {
                      updatedAt
                      someField1
                      someField2
                    }
                  }
                }
              `,
              variables: {
                input: {
                  clientMutationId,
                  id: obj.id,
                  fields: {
                    someField1: 'someField1Value2',
                  },
                },
              },
            });

            expect(result.data.updateCustomer.clientMutationId).toEqual(
              clientMutationId
            );
            expect(result.data.updateCustomer.customer.updatedAt).toBeDefined();
            expect(result.data.updateCustomer.customer.someField1).toEqual(
              'someField1Value2'
            );
            expect(result.data.updateCustomer.customer.someField2).toEqual(
              'someField2Value1'
            );

            await obj.fetch();

            expect(obj.get('someField1')).toEqual('someField1Value2');
            expect(obj.get('someField2')).toEqual('someField2Value1');
          });

          it('should return only id using class specific mutation', async () => {
            const obj = new Parse.Object('Customer');
            obj.set('someField1', 'someField1Value1');
            obj.set('someField2', 'someField2Value1');
            await obj.save();

            await parseGraphQLServer.parseGraphQLSchema.databaseController.schemaCache.clear();

            const result = await apolloClient.mutate({
              mutation: gql`
                mutation UpdateCustomer(
                  $id: ID!
                  $fields: UpdateCustomerFieldsInput
                ) {
                  updateCustomer(input: { id: $id, fields: $fields }) {
                    customer {
                      id
                      objectId
                    }
                  }
                }
              `,
              variables: {
                id: obj.id,
                fields: {
                  someField1: 'someField1Value2',
                },
              },
            });

            expect(result.data.updateCustomer.customer.objectId).toEqual(
              obj.id
            );

            await obj.fetch();

            expect(obj.get('someField1')).toEqual('someField1Value2');
            expect(obj.get('someField2')).toEqual('someField2Value1');
          });

          it('should respect level permissions', async () => {
            await prepareData();

            await parseGraphQLServer.parseGraphQLSchema.databaseController.schemaCache.clear();

            async function updateObject(className, id, fields, headers) {
              return await apolloClient.mutate({
                mutation: gql`
                  mutation UpdateSomeObject(
                    $id: ID!
                    $fields: Update${className}FieldsInput
                  ) {
                    update: update${className}(input: {
                      id: $id
                      fields: $fields
                      clientMutationId: "someid"
                    }) {
                      clientMutationId
                    }
                  }
                `,
                variables: {
                  id,
                  fields,
                },
                context: {
                  headers,
                },
              });
            }

            await Promise.all(
              objects.slice(0, 3).map(async obj => {
                const originalFieldValue = obj.get('someField');
                await expectAsync(
                  updateObject(obj.className, obj.id, {
                    someField: 'changedValue1',
                  })
                ).toBeRejectedWith(jasmine.stringMatching('Object not found'));
                await obj.fetch({ useMasterKey: true });
                expect(obj.get('someField')).toEqual(originalFieldValue);
              })
            );
            expect(
              (
                await updateObject(object4.className, object4.id, {
                  someField: 'changedValue1',
                })
              ).data.update.clientMutationId
            ).toBeDefined();
            await object4.fetch({ useMasterKey: true });
            expect(object4.get('someField')).toEqual('changedValue1');
            await Promise.all(
              objects.map(async obj => {
                expect(
                  (
                    await updateObject(
                      obj.className,
                      obj.id,
                      { someField: 'changedValue2' },
                      { 'X-Parse-Master-Key': 'test' }
                    )
                  ).data.update.clientMutationId
                ).toBeDefined();
                await obj.fetch({ useMasterKey: true });
                expect(obj.get('someField')).toEqual('changedValue2');
              })
            );
            await Promise.all(
              objects.map(async obj => {
                expect(
                  (
                    await updateObject(
                      obj.className,
                      obj.id,
                      { someField: 'changedValue3' },
                      { 'X-Parse-Session-Token': user1.getSessionToken() }
                    )
                  ).data.update.clientMutationId
                ).toBeDefined();
                await obj.fetch({ useMasterKey: true });
                expect(obj.get('someField')).toEqual('changedValue3');
              })
            );
            await Promise.all(
              objects.map(async obj => {
                expect(
                  (
                    await updateObject(
                      obj.className,
                      obj.id,
                      { someField: 'changedValue4' },
                      { 'X-Parse-Session-Token': user2.getSessionToken() }
                    )
                  ).data.update.clientMutationId
                ).toBeDefined();
                await obj.fetch({ useMasterKey: true });
                expect(obj.get('someField')).toEqual('changedValue4');
              })
            );
            await Promise.all(
              [object1, object3, object4].map(async obj => {
                expect(
                  (
                    await updateObject(
                      obj.className,
                      obj.id,
                      { someField: 'changedValue5' },
                      { 'X-Parse-Session-Token': user3.getSessionToken() }
                    )
                  ).data.update.clientMutationId
                ).toBeDefined();
                await obj.fetch({ useMasterKey: true });
                expect(obj.get('someField')).toEqual('changedValue5');
              })
            );
            const originalFieldValue = object2.get('someField');
            await expectAsync(
              updateObject(
                object2.className,
                object2.id,
                { someField: 'changedValue5' },
                { 'X-Parse-Session-Token': user3.getSessionToken() }
              )
            ).toBeRejectedWith(jasmine.stringMatching('Object not found'));
            await object2.fetch({ useMasterKey: true });
            expect(object2.get('someField')).toEqual(originalFieldValue);
            await Promise.all(
              objects.slice(0, 3).map(async obj => {
                const originalFieldValue = obj.get('someField');
                await expectAsync(
                  updateObject(
                    obj.className,
                    obj.id,
                    { someField: 'changedValue6' },
                    { 'X-Parse-Session-Token': user4.getSessionToken() }
                  )
                ).toBeRejectedWith(jasmine.stringMatching('Object not found'));
                await obj.fetch({ useMasterKey: true });
                expect(obj.get('someField')).toEqual(originalFieldValue);
              })
            );
            expect(
              (
                await updateObject(
                  object4.className,
                  object4.id,
                  { someField: 'changedValue6' },
                  { 'X-Parse-Session-Token': user4.getSessionToken() }
                )
              ).data.update.clientMutationId
            ).toBeDefined();
            await object4.fetch({ useMasterKey: true });
            expect(object4.get('someField')).toEqual('changedValue6');
            await Promise.all(
              objects.slice(0, 2).map(async obj => {
                const originalFieldValue = obj.get('someField');
                await expectAsync(
                  updateObject(
                    obj.className,
                    obj.id,
                    { someField: 'changedValue7' },
                    { 'X-Parse-Session-Token': user5.getSessionToken() }
                  )
                ).toBeRejectedWith(jasmine.stringMatching('Object not found'));
                await obj.fetch({ useMasterKey: true });
                expect(obj.get('someField')).toEqual(originalFieldValue);
              })
            );
            expect(
              (
                await updateObject(
                  object3.className,
                  object3.id,
                  { someField: 'changedValue7' },
                  { 'X-Parse-Session-Token': user5.getSessionToken() }
                )
              ).data.update.clientMutationId
            ).toBeDefined();
            await object3.fetch({ useMasterKey: true });
            expect(object3.get('someField')).toEqual('changedValue7');
            expect(
              (
                await updateObject(
                  object4.className,
                  object4.id,
                  { someField: 'changedValue7' },
                  { 'X-Parse-Session-Token': user5.getSessionToken() }
                )
              ).data.update.clientMutationId
            ).toBeDefined();
            await object4.fetch({ useMasterKey: true });
            expect(object4.get('someField')).toEqual('changedValue7');
          });

          it('should respect level permissions with specific class mutation', async () => {
            await prepareData();

            await parseGraphQLServer.parseGraphQLSchema.databaseController.schemaCache.clear();

            function updateObject(className, id, fields, headers) {
              return apolloClient.mutate({
                mutation: gql`
                  mutation UpdateSomeObject(
                    $id: ID!
                    $fields: Update${className}FieldsInput
                  ) {
                    update${className}(input: {
                      id: $id
                      fields: $fields
                    }) {
                      ${className.charAt(0).toLowerCase() +
                        className.slice(1)} {
                        updatedAt
                      }
                    }
                  }
                `,
                variables: {
                  id,
                  fields,
                },
                context: {
                  headers,
                },
              });
            }

            await Promise.all(
              objects.slice(0, 3).map(async obj => {
                const originalFieldValue = obj.get('someField');
                await expectAsync(
                  updateObject(obj.className, obj.id, {
                    someField: 'changedValue1',
                  })
                ).toBeRejectedWith(jasmine.stringMatching('Object not found'));
                await obj.fetch({ useMasterKey: true });
                expect(obj.get('someField')).toEqual(originalFieldValue);
              })
            );
            expect(
              (
                await updateObject(object4.className, object4.id, {
                  someField: 'changedValue1',
                })
              ).data[`update${object4.className}`][
                object4.className.charAt(0).toLowerCase() +
                  object4.className.slice(1)
              ].updatedAt
            ).toBeDefined();
            await object4.fetch({ useMasterKey: true });
            expect(object4.get('someField')).toEqual('changedValue1');
            await Promise.all(
              objects.map(async obj => {
                expect(
                  (
                    await updateObject(
                      obj.className,
                      obj.id,
                      { someField: 'changedValue2' },
                      { 'X-Parse-Master-Key': 'test' }
                    )
                  ).data[`update${obj.className}`][
                    obj.className.charAt(0).toLowerCase() +
                      obj.className.slice(1)
                  ].updatedAt
                ).toBeDefined();
                await obj.fetch({ useMasterKey: true });
                expect(obj.get('someField')).toEqual('changedValue2');
              })
            );
            await Promise.all(
              objects.map(async obj => {
                expect(
                  (
                    await updateObject(
                      obj.className,
                      obj.id,
                      { someField: 'changedValue3' },
                      { 'X-Parse-Session-Token': user1.getSessionToken() }
                    )
                  ).data[`update${obj.className}`][
                    obj.className.charAt(0).toLowerCase() +
                      obj.className.slice(1)
                  ].updatedAt
                ).toBeDefined();
                await obj.fetch({ useMasterKey: true });
                expect(obj.get('someField')).toEqual('changedValue3');
              })
            );
            await Promise.all(
              objects.map(async obj => {
                expect(
                  (
                    await updateObject(
                      obj.className,
                      obj.id,
                      { someField: 'changedValue4' },
                      { 'X-Parse-Session-Token': user2.getSessionToken() }
                    )
                  ).data[`update${obj.className}`][
                    obj.className.charAt(0).toLowerCase() +
                      obj.className.slice(1)
                  ].updatedAt
                ).toBeDefined();
                await obj.fetch({ useMasterKey: true });
                expect(obj.get('someField')).toEqual('changedValue4');
              })
            );
            await Promise.all(
              [object1, object3, object4].map(async obj => {
                expect(
                  (
                    await updateObject(
                      obj.className,
                      obj.id,
                      { someField: 'changedValue5' },
                      { 'X-Parse-Session-Token': user3.getSessionToken() }
                    )
                  ).data[`update${obj.className}`][
                    obj.className.charAt(0).toLowerCase() +
                      obj.className.slice(1)
                  ].updatedAt
                ).toBeDefined();
                await obj.fetch({ useMasterKey: true });
                expect(obj.get('someField')).toEqual('changedValue5');
              })
            );
            const originalFieldValue = object2.get('someField');
            await expectAsync(
              updateObject(
                object2.className,
                object2.id,
                { someField: 'changedValue5' },
                { 'X-Parse-Session-Token': user3.getSessionToken() }
              )
            ).toBeRejectedWith(jasmine.stringMatching('Object not found'));
            await object2.fetch({ useMasterKey: true });
            expect(object2.get('someField')).toEqual(originalFieldValue);
            await Promise.all(
              objects.slice(0, 3).map(async obj => {
                const originalFieldValue = obj.get('someField');
                await expectAsync(
                  updateObject(
                    obj.className,
                    obj.id,
                    { someField: 'changedValue6' },
                    { 'X-Parse-Session-Token': user4.getSessionToken() }
                  )
                ).toBeRejectedWith(jasmine.stringMatching('Object not found'));
                await obj.fetch({ useMasterKey: true });
                expect(obj.get('someField')).toEqual(originalFieldValue);
              })
            );
            expect(
              (
                await updateObject(
                  object4.className,
                  object4.id,
                  { someField: 'changedValue6' },
                  { 'X-Parse-Session-Token': user4.getSessionToken() }
                )
              ).data[`update${object4.className}`][
                object4.className.charAt(0).toLowerCase() +
                  object4.className.slice(1)
              ].updatedAt
            ).toBeDefined();
            await object4.fetch({ useMasterKey: true });
            expect(object4.get('someField')).toEqual('changedValue6');
            await Promise.all(
              objects.slice(0, 2).map(async obj => {
                const originalFieldValue = obj.get('someField');
                await expectAsync(
                  updateObject(
                    obj.className,
                    obj.id,
                    { someField: 'changedValue7' },
                    { 'X-Parse-Session-Token': user5.getSessionToken() }
                  )
                ).toBeRejectedWith(jasmine.stringMatching('Object not found'));
                await obj.fetch({ useMasterKey: true });
                expect(obj.get('someField')).toEqual(originalFieldValue);
              })
            );
            expect(
              (
                await updateObject(
                  object3.className,
                  object3.id,
                  { someField: 'changedValue7' },
                  { 'X-Parse-Session-Token': user5.getSessionToken() }
                )
              ).data[`update${object3.className}`][
                object3.className.charAt(0).toLowerCase() +
                  object3.className.slice(1)
              ].updatedAt
            ).toBeDefined();
            await object3.fetch({ useMasterKey: true });
            expect(object3.get('someField')).toEqual('changedValue7');
            expect(
              (
                await updateObject(
                  object4.className,
                  object4.id,
                  { someField: 'changedValue7' },
                  { 'X-Parse-Session-Token': user5.getSessionToken() }
                )
              ).data[`update${object4.className}`][
                object4.className.charAt(0).toLowerCase() +
                  object4.className.slice(1)
              ].updatedAt
            ).toBeDefined();
            await object4.fetch({ useMasterKey: true });
            expect(object4.get('someField')).toEqual('changedValue7');
          });
        });

        describe('Delete', () => {
          it('should return a specific type using class specific mutation', async () => {
            const clientMutationId = uuidv4();
            const obj = new Parse.Object('Customer');
            obj.set('someField1', 'someField1Value1');
            obj.set('someField2', 'someField2Value1');
            await obj.save();

            await parseGraphQLServer.parseGraphQLSchema.databaseController.schemaCache.clear();

            const result = await apolloClient.mutate({
              mutation: gql`
                mutation DeleteCustomer($input: DeleteCustomerInput!) {
                  deleteCustomer(input: $input) {
                    clientMutationId
                    customer {
                      id
                      objectId
                      someField1
                      someField2
                    }
                  }
                }
              `,
              variables: {
                input: {
                  clientMutationId,
                  id: obj.id,
                },
              },
            });

            expect(result.data.deleteCustomer.clientMutationId).toEqual(
              clientMutationId
            );
            expect(result.data.deleteCustomer.customer.objectId).toEqual(
              obj.id
            );
            expect(result.data.deleteCustomer.customer.someField1).toEqual(
              'someField1Value1'
            );
            expect(result.data.deleteCustomer.customer.someField2).toEqual(
              'someField2Value1'
            );

            await expectAsync(
              obj.fetch({ useMasterKey: true })
            ).toBeRejectedWith(jasmine.stringMatching('Object not found'));
          });

          it('should respect level permissions', async () => {
            await prepareData();

            await parseGraphQLServer.parseGraphQLSchema.databaseController.schemaCache.clear();

            function deleteObject(className, id, headers) {
              return apolloClient.mutate({
                mutation: gql`
                  mutation DeleteSomeObject(
                    $id: ID!
                  ) {
                    delete: delete${className}(input: { id: $id }) {
                      ${className.charAt(0).toLowerCase() +
                        className.slice(1)} {
                        objectId
                      }
                    }
                  }
                `,
                variables: {
                  id,
                },
                context: {
                  headers,
                },
              });
            }

            await Promise.all(
              objects.slice(0, 3).map(async obj => {
                const originalFieldValue = obj.get('someField');
                await expectAsync(
                  deleteObject(obj.className, obj.id)
                ).toBeRejectedWith(jasmine.stringMatching('Object not found'));
                await obj.fetch({ useMasterKey: true });
                expect(obj.get('someField')).toEqual(originalFieldValue);
              })
            );
            await Promise.all(
              objects.slice(0, 3).map(async obj => {
                const originalFieldValue = obj.get('someField');
                await expectAsync(
                  deleteObject(obj.className, obj.id, {
                    'X-Parse-Session-Token': user4.getSessionToken(),
                  })
                ).toBeRejectedWith(jasmine.stringMatching('Object not found'));
                await obj.fetch({ useMasterKey: true });
                expect(obj.get('someField')).toEqual(originalFieldValue);
              })
            );
            expect(
              (await deleteObject(object4.className, object4.id)).data.delete[
                object4.className.charAt(0).toLowerCase() +
                  object4.className.slice(1)
              ]
            ).toEqual({ objectId: object4.id, __typename: 'PublicClass' });
            await expectAsync(
              object4.fetch({ useMasterKey: true })
            ).toBeRejectedWith(jasmine.stringMatching('Object not found'));
            expect(
              (
                await deleteObject(object1.className, object1.id, {
                  'X-Parse-Master-Key': 'test',
                })
              ).data.delete[
                object1.className.charAt(0).toLowerCase() +
                  object1.className.slice(1)
              ]
            ).toEqual({ objectId: object1.id, __typename: 'GraphQLClass' });
            await expectAsync(
              object1.fetch({ useMasterKey: true })
            ).toBeRejectedWith(jasmine.stringMatching('Object not found'));
            expect(
              (
                await deleteObject(object2.className, object2.id, {
                  'X-Parse-Session-Token': user2.getSessionToken(),
                })
              ).data.delete[
                object2.className.charAt(0).toLowerCase() +
                  object2.className.slice(1)
              ]
            ).toEqual({ objectId: object2.id, __typename: 'GraphQLClass' });
            await expectAsync(
              object2.fetch({ useMasterKey: true })
            ).toBeRejectedWith(jasmine.stringMatching('Object not found'));
            expect(
              (
                await deleteObject(object3.className, object3.id, {
                  'X-Parse-Session-Token': user5.getSessionToken(),
                })
              ).data.delete[
                object3.className.charAt(0).toLowerCase() +
                  object3.className.slice(1)
              ]
            ).toEqual({ objectId: object3.id, __typename: 'GraphQLClass' });
            await expectAsync(
              object3.fetch({ useMasterKey: true })
            ).toBeRejectedWith(jasmine.stringMatching('Object not found'));
          });

          it('should respect level permissions with specific class mutation', async () => {
            await prepareData();

            await parseGraphQLServer.parseGraphQLSchema.databaseController.schemaCache.clear();

            function deleteObject(className, id, headers) {
              return apolloClient.mutate({
                mutation: gql`
                  mutation DeleteSomeObject(
                    $id: ID!
                  ) {
                    delete${className}(input: { id: $id }) {
                      ${className.charAt(0).toLowerCase() +
                        className.slice(1)} {
                        objectId
                      }
                    }
                  }
                `,
                variables: {
                  id,
                },
                context: {
                  headers,
                },
              });
            }

            await Promise.all(
              objects.slice(0, 3).map(async obj => {
                const originalFieldValue = obj.get('someField');
                await expectAsync(
                  deleteObject(obj.className, obj.id)
                ).toBeRejectedWith(jasmine.stringMatching('Object not found'));
                await obj.fetch({ useMasterKey: true });
                expect(obj.get('someField')).toEqual(originalFieldValue);
              })
            );
            await Promise.all(
              objects.slice(0, 3).map(async obj => {
                const originalFieldValue = obj.get('someField');
                await expectAsync(
                  deleteObject(obj.className, obj.id, {
                    'X-Parse-Session-Token': user4.getSessionToken(),
                  })
                ).toBeRejectedWith(jasmine.stringMatching('Object not found'));
                await obj.fetch({ useMasterKey: true });
                expect(obj.get('someField')).toEqual(originalFieldValue);
              })
            );
            expect(
              (await deleteObject(object4.className, object4.id)).data[
                `delete${object4.className}`
              ][
                object4.className.charAt(0).toLowerCase() +
                  object4.className.slice(1)
              ].objectId
            ).toEqual(object4.id);
            await expectAsync(
              object4.fetch({ useMasterKey: true })
            ).toBeRejectedWith(jasmine.stringMatching('Object not found'));
            expect(
              (
                await deleteObject(object1.className, object1.id, {
                  'X-Parse-Master-Key': 'test',
                })
              ).data[`delete${object1.className}`][
                object1.className.charAt(0).toLowerCase() +
                  object1.className.slice(1)
              ].objectId
            ).toEqual(object1.id);
            await expectAsync(
              object1.fetch({ useMasterKey: true })
            ).toBeRejectedWith(jasmine.stringMatching('Object not found'));
            expect(
              (
                await deleteObject(object2.className, object2.id, {
                  'X-Parse-Session-Token': user2.getSessionToken(),
                })
              ).data[`delete${object2.className}`][
                object2.className.charAt(0).toLowerCase() +
                  object2.className.slice(1)
              ].objectId
            ).toEqual(object2.id);
            await expectAsync(
              object2.fetch({ useMasterKey: true })
            ).toBeRejectedWith(jasmine.stringMatching('Object not found'));
            expect(
              (
                await deleteObject(object3.className, object3.id, {
                  'X-Parse-Session-Token': user5.getSessionToken(),
                })
              ).data[`delete${object3.className}`][
                object3.className.charAt(0).toLowerCase() +
                  object3.className.slice(1)
              ].objectId
            ).toEqual(object3.id);
            await expectAsync(
              object3.fetch({ useMasterKey: true })
            ).toBeRejectedWith(jasmine.stringMatching('Object not found'));
          });
        });
      });

      describe('Files Mutations', () => {
        describe('Create', () => {
          it('should return File object', async () => {
            const clientMutationId = uuidv4();

            parseServer = await global.reconfigureServer({
              publicServerURL: 'http://localhost:13377/parse',
            });

            const body = new FormData();
            body.append(
              'operations',
              JSON.stringify({
                query: `
                  mutation CreateFile($input: CreateFileInput!) {
                    createFile(input: $input) {
                      clientMutationId
                      fileInfo {
                        name
                        url
                      }
                    }
                  }
                `,
                variables: {
                  input: {
                    clientMutationId,
                    upload: null,
                  },
                },
              })
            );
            body.append(
              'map',
              JSON.stringify({ 1: ['variables.input.upload'] })
            );
            body.append('1', 'My File Content', {
              filename: 'myFileName.txt',
              contentType: 'text/plain',
            });

            let res = await fetch('http://localhost:13377/graphql', {
              method: 'POST',
              headers,
              body,
            });

            expect(res.status).toEqual(200);

            const result = JSON.parse(await res.text());

            expect(result.data.createFile.clientMutationId).toEqual(
              clientMutationId
            );
            expect(result.data.createFile.fileInfo.name).toEqual(
              jasmine.stringMatching(/_myFileName.txt$/)
            );
            expect(result.data.createFile.fileInfo.url).toEqual(
              jasmine.stringMatching(/_myFileName.txt$/)
            );

            res = await fetch(result.data.createFile.fileInfo.url);

            expect(res.status).toEqual(200);
            expect(await res.text()).toEqual('My File Content');
          });
        });
      });

      describe('Users Queries', () => {
        it('should return current logged user', async () => {
          const userName = 'user1',
            password = 'user1',
            email = 'emailUser1@parse.com';

          const user = new Parse.User();
          user.setUsername(userName);
          user.setPassword(password);
          user.setEmail(email);
          await user.signUp();

          const session = await Parse.Session.current();
          const result = await apolloClient.query({
            query: gql`
              query GetCurrentUser {
                viewer {
                  user {
                    id
                    username
                    email
                  }
                }
              }
            `,
            context: {
              headers: {
                'X-Parse-Session-Token': session.getSessionToken(),
              },
            },
          });

          const {
            id,
            username: resultUserName,
            email: resultEmail,
          } = result.data.viewer.user;
          expect(id).toBeDefined();
          expect(resultUserName).toEqual(userName);
          expect(resultEmail).toEqual(email);
        });

        it('should return logged user including pointer', async () => {
          const foo = new Parse.Object('Foo');
          foo.set('bar', 'hello');

          const userName = 'user1',
            password = 'user1',
            email = 'emailUser1@parse.com';

          const user = new Parse.User();
          user.setUsername(userName);
          user.setPassword(password);
          user.setEmail(email);
          user.set('userFoo', foo);
          await user.signUp();

          await parseGraphQLServer.parseGraphQLSchema.databaseController.schemaCache.clear();

          const session = await Parse.Session.current();
          const result = await apolloClient.query({
            query: gql`
              query GetCurrentUser {
                viewer {
                  sessionToken
                  user {
                    id
                    objectId
                    userFoo {
                      bar
                    }
                  }
                }
              }
            `,
            context: {
              headers: {
                'X-Parse-Session-Token': session.getSessionToken(),
              },
            },
          });

          const sessionToken = result.data.viewer.sessionToken;
          const { objectId, userFoo: resultFoo } = result.data.viewer.user;
          expect(objectId).toEqual(user.id);
          expect(sessionToken).toBeDefined();
          expect(resultFoo).toBeDefined();
          expect(resultFoo.bar).toEqual('hello');
        });
      });

      describe('Users Mutations', () => {
        it('should sign user up', async () => {
          const clientMutationId = uuidv4();
          const userSchema = new Parse.Schema('_User');
          userSchema.addString('someField');
          await userSchema.update();
          await parseGraphQLServer.parseGraphQLSchema.databaseController.schemaCache.clear();
          const result = await apolloClient.mutate({
            mutation: gql`
              mutation SignUp($input: SignUpInput!) {
                signUp(input: $input) {
                  clientMutationId
                  viewer {
                    sessionToken
                    user {
                      someField
                    }
                  }
                }
              }
            `,
            variables: {
              input: {
                clientMutationId,
                fields: {
                  username: 'user1',
                  password: 'user1',
                  someField: 'someValue',
                },
              },
            },
          });

          expect(result.data.signUp.clientMutationId).toEqual(clientMutationId);
          expect(result.data.signUp.viewer.sessionToken).toBeDefined();
          expect(result.data.signUp.viewer.user.someField).toEqual('someValue');
          expect(typeof result.data.signUp.viewer.sessionToken).toBe('string');
        });

        it('should login with user', async () => {
          const clientMutationId = uuidv4();
          const userSchema = new Parse.Schema('_User');
          parseServer = await global.reconfigureServer({
            publicServerURL: 'http://localhost:13377/parse',
            auth: {
              myAuth: {
                module: global.mockCustomAuthenticator('parse', 'graphql'),
              },
            },
          });

          userSchema.addString('someField');
          await userSchema.update();
          await parseGraphQLServer.parseGraphQLSchema.databaseController.schemaCache.clear();
          const result = await apolloClient.mutate({
            mutation: gql`
              mutation LogInWith($input: LogInWithInput!) {
                logInWith(input: $input) {
                  clientMutationId
                  viewer {
                    sessionToken
                    user {
                      someField
                    }
                  }
                }
              }
            `,
            variables: {
              input: {
                clientMutationId,
                authData: {
                  myAuth: {
                    id: 'parse',
                    password: 'graphql',
                  },
                },
                fields: {
                  someField: 'someValue',
                },
              },
            },
          });

          expect(result.data.logInWith.clientMutationId).toEqual(
            clientMutationId
          );
          expect(result.data.logInWith.viewer.sessionToken).toBeDefined();
          expect(result.data.logInWith.viewer.user.someField).toEqual(
            'someValue'
          );
          expect(typeof result.data.logInWith.viewer.sessionToken).toBe(
            'string'
          );
        });

        it('should log the user in', async () => {
          const clientMutationId = uuidv4();
          const user = new Parse.User();
          user.setUsername('user1');
          user.setPassword('user1');
          user.set('someField', 'someValue');
          await user.signUp();
          await Parse.User.logOut();
          await parseGraphQLServer.parseGraphQLSchema.databaseController.schemaCache.clear();
          const result = await apolloClient.mutate({
            mutation: gql`
              mutation LogInUser($input: LogInInput!) {
                logIn(input: $input) {
                  clientMutationId
                  viewer {
                    sessionToken
                    user {
                      someField
                    }
                  }
                }
              }
            `,
            variables: {
              input: {
                clientMutationId,
                username: 'user1',
                password: 'user1',
              },
            },
          });

          expect(result.data.logIn.clientMutationId).toEqual(clientMutationId);
          expect(result.data.logIn.viewer.sessionToken).toBeDefined();
          expect(result.data.logIn.viewer.user.someField).toEqual('someValue');
          expect(typeof result.data.logIn.viewer.sessionToken).toBe('string');
        });

        it('should log the user out', async () => {
          const clientMutationId = uuidv4();
          const user = new Parse.User();
          user.setUsername('user1');
          user.setPassword('user1');
          await user.signUp();
          await Parse.User.logOut();

          const logIn = await apolloClient.mutate({
            mutation: gql`
              mutation LogInUser($input: LogInInput!) {
                logIn(input: $input) {
                  viewer {
                    sessionToken
                  }
                }
              }
            `,
            variables: {
              input: {
                username: 'user1',
                password: 'user1',
              },
            },
          });

          const sessionToken = logIn.data.logIn.viewer.sessionToken;

          const logOut = await apolloClient.mutate({
            mutation: gql`
              mutation LogOutUser($input: LogOutInput!) {
                logOut(input: $input) {
                  clientMutationId
                  viewer {
                    sessionToken
                  }
                }
              }
            `,
            context: {
              headers: {
                'X-Parse-Session-Token': sessionToken,
              },
            },
            variables: {
              input: {
                clientMutationId,
              },
            },
          });
          expect(logOut.data.logOut.clientMutationId).toEqual(clientMutationId);
          expect(logOut.data.logOut.viewer.sessionToken).toEqual(sessionToken);

          try {
            await apolloClient.query({
              query: gql`
                query GetCurrentUser {
                  viewer {
                    username
                  }
                }
              `,
              context: {
                headers: {
                  'X-Parse-Session-Token': sessionToken,
                },
              },
            });
            fail('should not retrieve current user due to session token');
          } catch (err) {
            const { statusCode, result } = err.networkError;
            expect(statusCode).toBe(400);
            expect(result).toEqual({
              code: 209,
              error: 'Invalid session token',
            });
          }
        });

        it('should send reset password', async () => {
          const clientMutationId = uuidv4();
          const emailAdapter = {
            sendVerificationEmail: () => {},
            sendPasswordResetEmail: () => Promise.resolve(),
            sendMail: () => {},
          };
          parseServer = await global.reconfigureServer({
            appName: 'test',
            emailAdapter: emailAdapter,
            publicServerURL: 'http://test.test',
          });
          const user = new Parse.User();
          user.setUsername('user1');
          user.setPassword('user1');
          user.setEmail('user1@user1.user1');
          await user.signUp();
          await Parse.User.logOut();
          const result = await apolloClient.mutate({
            mutation: gql`
              mutation ResetPassword($input: ResetPasswordInput!) {
                resetPassword(input: $input) {
                  clientMutationId
                  ok
                }
              }
            `,
            variables: {
              input: {
                clientMutationId,
                email: 'user1@user1.user1',
              },
            },
          });

          expect(result.data.resetPassword.clientMutationId).toEqual(
            clientMutationId
          );
          expect(result.data.resetPassword.ok).toBeTruthy();
        });
        it('should send verification email again', async () => {
          const clientMutationId = uuidv4();
          const emailAdapter = {
            sendVerificationEmail: () => {},
            sendPasswordResetEmail: () => Promise.resolve(),
            sendMail: () => {},
          };
          parseServer = await global.reconfigureServer({
            appName: 'test',
            emailAdapter: emailAdapter,
            publicServerURL: 'http://test.test',
          });
          const user = new Parse.User();
          user.setUsername('user1');
          user.setPassword('user1');
          user.setEmail('user1@user1.user1');
          await user.signUp();
          await Parse.User.logOut();
          const result = await apolloClient.mutate({
            mutation: gql`
              mutation SendVerificationEmail(
                $input: SendVerificationEmailInput!
              ) {
                sendVerificationEmail(input: $input) {
                  clientMutationId
                  ok
                }
              }
            `,
            variables: {
              input: {
                clientMutationId,
                email: 'user1@user1.user1',
              },
            },
          });

          expect(result.data.sendVerificationEmail.clientMutationId).toEqual(
            clientMutationId
          );
          expect(result.data.sendVerificationEmail.ok).toBeTruthy();
        });
      });

      describe('Session Token', () => {
        it('should fail due to invalid session token', async () => {
          try {
            await apolloClient.query({
              query: gql`
                query GetCurrentUser {
                  me {
                    username
                  }
                }
              `,
              context: {
                headers: {
                  'X-Parse-Session-Token': 'foo',
                },
              },
            });
            fail('should not retrieve current user due to session token');
          } catch (err) {
            const { statusCode, result } = err.networkError;
            expect(statusCode).toBe(400);
            expect(result).toEqual({
              code: 209,
              error: 'Invalid session token',
            });
          }
        });

        it('should fail due to empty session token', async () => {
          try {
            await apolloClient.query({
              query: gql`
                query GetCurrentUser {
                  viewer {
                    user {
                      username
                    }
                  }
                }
              `,
              context: {
                headers: {
                  'X-Parse-Session-Token': '',
                },
              },
            });
            fail('should not retrieve current user due to session token');
          } catch (err) {
            const { graphQLErrors } = err;
            expect(graphQLErrors.length).toBe(1);
            expect(graphQLErrors[0].message).toBe('Invalid session token');
          }
        });

        it('should find a user and fail due to empty session token', async () => {
          const car = new Parse.Object('Car');
          await car.save();

          await parseGraphQLServer.parseGraphQLSchema.databaseController.schemaCache.clear();

          try {
            await apolloClient.query({
              query: gql`
                query GetCurrentUser {
                  viewer {
                    user {
                      username
                    }
                  }
                  cars {
                    edges {
                      node {
                        id
                      }
                    }
                  }
                }
              `,
              context: {
                headers: {
                  'X-Parse-Session-Token': '',
                },
              },
            });
            fail('should not retrieve current user due to session token');
          } catch (err) {
            const { graphQLErrors } = err;
            expect(graphQLErrors.length).toBe(1);
            expect(graphQLErrors[0].message).toBe('Invalid session token');
          }
        });
      });

      describe('Functions Mutations', () => {
        it('can be called', async () => {
          try {
            const clientMutationId = uuidv4();

            Parse.Cloud.define('hello', async () => {
              return 'Hello world!';
            });

            const result = await apolloClient.mutate({
              mutation: gql`
                mutation CallFunction($input: CallCloudCodeInput!) {
                  callCloudCode(input: $input) {
                    clientMutationId
                    result
                  }
                }
              `,
              variables: {
                input: {
                  clientMutationId,
                  functionName: 'hello',
                },
              },
            });

            expect(result.data.callCloudCode.clientMutationId).toEqual(
              clientMutationId
            );
            expect(result.data.callCloudCode.result).toEqual('Hello world!');
          } catch (e) {
            handleError(e);
          }
        });

        it('can throw errors', async () => {
          Parse.Cloud.define('hello', async () => {
            throw new Error('Some error message.');
          });

          try {
            await apolloClient.mutate({
              mutation: gql`
                mutation CallFunction {
                  callCloudCode(input: { functionName: hello }) {
                    result
                  }
                }
              `,
            });
            fail('Should throw an error');
          } catch (e) {
            const { graphQLErrors } = e;
            expect(graphQLErrors.length).toBe(1);
            expect(graphQLErrors[0].message).toBe('Some error message.');
          }
        });

        it('should accept different params', done => {
          Parse.Cloud.define('hello', async req => {
            expect(req.params.date instanceof Date).toBe(true);
            expect(req.params.date.getTime()).toBe(1463907600000);
            expect(req.params.dateList[0] instanceof Date).toBe(true);
            expect(req.params.dateList[0].getTime()).toBe(1463907600000);
            expect(req.params.complexStructure.date[0] instanceof Date).toBe(
              true
            );
            expect(req.params.complexStructure.date[0].getTime()).toBe(
              1463907600000
            );
            expect(
              req.params.complexStructure.deepDate.date[0] instanceof Date
            ).toBe(true);
            expect(req.params.complexStructure.deepDate.date[0].getTime()).toBe(
              1463907600000
            );
            expect(
              req.params.complexStructure.deepDate2[0].date instanceof Date
            ).toBe(true);
            expect(
              req.params.complexStructure.deepDate2[0].date.getTime()
            ).toBe(1463907600000);
            // Regression for #2294
            expect(req.params.file instanceof Parse.File).toBe(true);
            expect(req.params.file.url()).toEqual('https://some.url');
            // Regression for #2204
            expect(req.params.array).toEqual(['a', 'b', 'c']);
            expect(Array.isArray(req.params.array)).toBe(true);
            expect(req.params.arrayOfArray).toEqual([
              ['a', 'b', 'c'],
              ['d', 'e', 'f'],
            ]);
            expect(Array.isArray(req.params.arrayOfArray)).toBe(true);
            expect(Array.isArray(req.params.arrayOfArray[0])).toBe(true);
            expect(Array.isArray(req.params.arrayOfArray[1])).toBe(true);

            done();
          });

          const params = {
            date: {
              __type: 'Date',
              iso: '2016-05-22T09:00:00.000Z',
            },
            dateList: [
              {
                __type: 'Date',
                iso: '2016-05-22T09:00:00.000Z',
              },
            ],
            lol: 'hello',
            complexStructure: {
              date: [
                {
                  __type: 'Date',
                  iso: '2016-05-22T09:00:00.000Z',
                },
              ],
              deepDate: {
                date: [
                  {
                    __type: 'Date',
                    iso: '2016-05-22T09:00:00.000Z',
                  },
                ],
              },
              deepDate2: [
                {
                  date: {
                    __type: 'Date',
                    iso: '2016-05-22T09:00:00.000Z',
                  },
                },
              ],
            },
            file: Parse.File.fromJSON({
              __type: 'File',
              name: 'name',
              url: 'https://some.url',
            }),
            array: ['a', 'b', 'c'],
            arrayOfArray: [
              ['a', 'b', 'c'],
              ['d', 'e', 'f'],
            ],
          };

          apolloClient.mutate({
            mutation: gql`
              mutation CallFunction($params: Object) {
                callCloudCode(input: { functionName: hello, params: $params }) {
                  result
                }
              }
            `,
            variables: {
              params,
            },
          });
        });

        it('should list all functions in the enum type', async () => {
          try {
            Parse.Cloud.define('a', async () => {
              return 'hello a';
            });

            Parse.Cloud.define('b', async () => {
              return 'hello b';
            });

            Parse.Cloud.define('_underscored', async () => {
              return 'hello _underscored';
            });

            Parse.Cloud.define('contains1Number', async () => {
              return 'hello contains1Number';
            });

            const functionEnum = (
              await apolloClient.query({
                query: gql`
                  query ObjectType {
                    __type(name: "CloudCodeFunction") {
                      kind
                      enumValues {
                        name
                      }
                    }
                  }
                `,
              })
            ).data['__type'];
            expect(functionEnum.kind).toEqual('ENUM');
            expect(
              functionEnum.enumValues.map(value => value.name).sort()
            ).toEqual(['_underscored', 'a', 'b', 'contains1Number']);
          } catch (e) {
            handleError(e);
          }
        });

        it('should warn functions not matching GraphQL allowed names', async () => {
          try {
            spyOn(
              parseGraphQLServer.parseGraphQLSchema.log,
              'warn'
            ).and.callThrough();

            Parse.Cloud.define('a', async () => {
              return 'hello a';
            });

            Parse.Cloud.define('double-barrelled', async () => {
              return 'hello b';
            });

            Parse.Cloud.define('1NumberInTheBeggning', async () => {
              return 'hello contains1Number';
            });

            const functionEnum = (
              await apolloClient.query({
                query: gql`
                  query ObjectType {
                    __type(name: "CloudCodeFunction") {
                      kind
                      enumValues {
                        name
                      }
                    }
                  }
                `,
              })
            ).data['__type'];
            expect(functionEnum.kind).toEqual('ENUM');
            expect(
              functionEnum.enumValues.map(value => value.name).sort()
            ).toEqual(['a']);
            expect(
              parseGraphQLServer.parseGraphQLSchema.log.warn.calls
                .all()
                .map(call => call.args[0])
                .sort()
            ).toEqual([
              'Function 1NumberInTheBeggning could not be added to the auto schema because GraphQL names must match /^[_a-zA-Z][_a-zA-Z0-9]*$/.',
              'Function double-barrelled could not be added to the auto schema because GraphQL names must match /^[_a-zA-Z][_a-zA-Z0-9]*$/.',
            ]);
          } catch (e) {
            handleError(e);
          }
        });
      });

      describe('Data Types', () => {
        it('should support String', async () => {
          try {
            const someFieldValue = 'some string';

            await apolloClient.mutate({
              mutation: gql`
                mutation CreateClass($schemaFields: SchemaFieldsInput) {
                  createClass(
                    input: { name: "SomeClass", schemaFields: $schemaFields }
                  ) {
                    clientMutationId
                  }
                }
              `,
              variables: {
                schemaFields: {
                  addStrings: [{ name: 'someField' }],
                },
              },
              context: {
                headers: {
                  'X-Parse-Master-Key': 'test',
                },
              },
            });

            await parseGraphQLServer.parseGraphQLSchema.databaseController.schemaCache.clear();

            const schema = await new Parse.Schema('SomeClass').get();
            expect(schema.fields.someField.type).toEqual('String');

            const createResult = await apolloClient.mutate({
              mutation: gql`
                mutation CreateSomeObject($fields: CreateSomeClassFieldsInput) {
                  createSomeClass(input: { fields: $fields }) {
                    someClass {
                      id
                    }
                  }
                }
              `,
              variables: {
                fields: {
                  someField: someFieldValue,
                },
              },
            });

            const getResult = await apolloClient.query({
              query: gql`
                query GetSomeObject($id: ID!, $someFieldValue: String) {
                  someClass(id: $id) {
                    someField
                  }
                  someClasses(
                    where: { someField: { equalTo: $someFieldValue } }
                  ) {
                    edges {
                      node {
                        someField
                      }
                    }
                  }
                }
              `,
              variables: {
                id: createResult.data.createSomeClass.someClass.id,
                someFieldValue,
              },
            });

            expect(typeof getResult.data.someClass.someField).toEqual('string');
            expect(getResult.data.someClass.someField).toEqual(someFieldValue);
            expect(getResult.data.someClasses.edges.length).toEqual(1);
          } catch (e) {
            handleError(e);
          }
        });

        it('should support Int numbers', async () => {
          try {
            const someFieldValue = 123;

            await apolloClient.mutate({
              mutation: gql`
                mutation CreateClass($schemaFields: SchemaFieldsInput) {
                  createClass(
                    input: { name: "SomeClass", schemaFields: $schemaFields }
                  ) {
                    clientMutationId
                  }
                }
              `,
              variables: {
                schemaFields: {
                  addNumbers: [{ name: 'someField' }],
                },
              },
              context: {
                headers: {
                  'X-Parse-Master-Key': 'test',
                },
              },
            });

            await parseGraphQLServer.parseGraphQLSchema.databaseController.schemaCache.clear();

            const createResult = await apolloClient.mutate({
              mutation: gql`
                mutation CreateSomeObject($fields: CreateSomeClassFieldsInput) {
                  createSomeClass(input: { fields: $fields }) {
                    someClass {
                      id
                    }
                  }
                }
              `,
              variables: {
                fields: {
                  someField: someFieldValue,
                },
              },
            });

            const schema = await new Parse.Schema('SomeClass').get();
            expect(schema.fields.someField.type).toEqual('Number');

            const getResult = await apolloClient.query({
              query: gql`
                query GetSomeObject($id: ID!, $someFieldValue: Float) {
                  someClass(id: $id) {
                    someField
                  }
                  someClasses(
                    where: { someField: { equalTo: $someFieldValue } }
                  ) {
                    edges {
                      node {
                        someField
                      }
                    }
                  }
                }
              `,
              variables: {
                id: createResult.data.createSomeClass.someClass.id,
                someFieldValue,
              },
            });

            expect(typeof getResult.data.someClass.someField).toEqual('number');
            expect(getResult.data.someClass.someField).toEqual(someFieldValue);
            expect(getResult.data.someClasses.edges.length).toEqual(1);
          } catch (e) {
            handleError(e);
          }
        });

        it('should support Float numbers', async () => {
          try {
            const someFieldValue = 123.4;

            await apolloClient.mutate({
              mutation: gql`
                mutation CreateClass($schemaFields: SchemaFieldsInput) {
                  createClass(
                    input: { name: "SomeClass", schemaFields: $schemaFields }
                  ) {
                    clientMutationId
                  }
                }
              `,
              variables: {
                schemaFields: {
                  addNumbers: [{ name: 'someField' }],
                },
              },
              context: {
                headers: {
                  'X-Parse-Master-Key': 'test',
                },
              },
            });

            await parseGraphQLServer.parseGraphQLSchema.databaseController.schemaCache.clear();

            const schema = await new Parse.Schema('SomeClass').get();
            expect(schema.fields.someField.type).toEqual('Number');

            const createResult = await apolloClient.mutate({
              mutation: gql`
                mutation CreateSomeObject($fields: CreateSomeClassFieldsInput) {
                  createSomeClass(input: { fields: $fields }) {
                    someClass {
                      id
                    }
                  }
                }
              `,
              variables: {
                fields: {
                  someField: someFieldValue,
                },
              },
            });

            const getResult = await apolloClient.query({
              query: gql`
                query GetSomeObject($id: ID!, $someFieldValue: Float) {
                  someClass(id: $id) {
                    someField
                  }
                  someClasses(
                    where: { someField: { equalTo: $someFieldValue } }
                  ) {
                    edges {
                      node {
                        someField
                      }
                    }
                  }
                }
              `,
              variables: {
                id: createResult.data.createSomeClass.someClass.id,
                someFieldValue,
              },
            });

            expect(typeof getResult.data.someClass.someField).toEqual('number');
            expect(getResult.data.someClass.someField).toEqual(someFieldValue);
            expect(getResult.data.someClasses.edges.length).toEqual(1);
          } catch (e) {
            handleError(e);
          }
        });

        it('should support Boolean', async () => {
          try {
            const someFieldValueTrue = true;
            const someFieldValueFalse = false;

            await apolloClient.mutate({
              mutation: gql`
                mutation CreateClass($schemaFields: SchemaFieldsInput) {
                  createClass(
                    input: { name: "SomeClass", schemaFields: $schemaFields }
                  ) {
                    clientMutationId
                  }
                }
              `,
              variables: {
                schemaFields: {
                  addBooleans: [
                    { name: 'someFieldTrue' },
                    { name: 'someFieldFalse' },
                  ],
                },
              },
              context: {
                headers: {
                  'X-Parse-Master-Key': 'test',
                },
              },
            });

            await parseGraphQLServer.parseGraphQLSchema.databaseController.schemaCache.clear();

            const schema = await new Parse.Schema('SomeClass').get();
            expect(schema.fields.someFieldTrue.type).toEqual('Boolean');
            expect(schema.fields.someFieldFalse.type).toEqual('Boolean');

            const createResult = await apolloClient.mutate({
              mutation: gql`
                mutation CreateSomeObject($fields: CreateSomeClassFieldsInput) {
                  createSomeClass(input: { fields: $fields }) {
                    someClass {
                      id
                    }
                  }
                }
              `,
              variables: {
                fields: {
                  someFieldTrue: someFieldValueTrue,
                  someFieldFalse: someFieldValueFalse,
                },
              },
            });

            const getResult = await apolloClient.query({
              query: gql`
                query GetSomeObject(
                  $id: ID!
                  $someFieldValueTrue: Boolean
                  $someFieldValueFalse: Boolean
                ) {
                  someClass(id: $id) {
                    someFieldTrue
                    someFieldFalse
                  }
                  someClasses(
                    where: {
                      someFieldTrue: { equalTo: $someFieldValueTrue }
                      someFieldFalse: { equalTo: $someFieldValueFalse }
                    }
                  ) {
                    edges {
                      node {
                        id
                      }
                    }
                  }
                }
              `,
              variables: {
                id: createResult.data.createSomeClass.someClass.id,
                someFieldValueTrue,
                someFieldValueFalse,
              },
            });

            expect(typeof getResult.data.someClass.someFieldTrue).toEqual(
              'boolean'
            );
            expect(typeof getResult.data.someClass.someFieldFalse).toEqual(
              'boolean'
            );
            expect(getResult.data.someClass.someFieldTrue).toEqual(true);
            expect(getResult.data.someClass.someFieldFalse).toEqual(false);
            expect(getResult.data.someClasses.edges.length).toEqual(1);
          } catch (e) {
            handleError(e);
          }
        });

        it('should support Date', async () => {
          try {
            const someFieldValue = new Date();

            await apolloClient.mutate({
              mutation: gql`
                mutation CreateClass($schemaFields: SchemaFieldsInput) {
                  createClass(
                    input: { name: "SomeClass", schemaFields: $schemaFields }
                  ) {
                    clientMutationId
                  }
                }
              `,
              variables: {
                schemaFields: {
                  addDates: [{ name: 'someField' }],
                },
              },
              context: {
                headers: {
                  'X-Parse-Master-Key': 'test',
                },
              },
            });

            await parseGraphQLServer.parseGraphQLSchema.databaseController.schemaCache.clear();

            const schema = await new Parse.Schema('SomeClass').get();
            expect(schema.fields.someField.type).toEqual('Date');

            const createResult = await apolloClient.mutate({
              mutation: gql`
                mutation CreateSomeObject($fields: CreateSomeClassFieldsInput) {
                  createSomeClass(input: { fields: $fields }) {
                    someClass {
                      id
                    }
                  }
                }
              `,
              variables: {
                fields: {
                  someField: someFieldValue,
                },
              },
            });

            const getResult = await apolloClient.query({
              query: gql`
                query GetSomeObject($id: ID!) {
                  someClass(id: $id) {
                    someField
                  }
                  someClasses(where: { someField: { exists: true } }) {
                    edges {
                      node {
                        id
                      }
                    }
                  }
                }
              `,
              variables: {
                id: createResult.data.createSomeClass.someClass.id,
              },
            });

            expect(new Date(getResult.data.someClass.someField)).toEqual(
              someFieldValue
            );
            expect(getResult.data.someClasses.edges.length).toEqual(1);
          } catch (e) {
            handleError(e);
          }
        });

        it('should support createdAt and updatedAt', async () => {
          await apolloClient.mutate({
            mutation: gql`
              mutation CreateClass {
                createClass(input: { name: "SomeClass" }) {
                  clientMutationId
                }
              }
            `,
            context: {
              headers: {
                'X-Parse-Master-Key': 'test',
              },
            },
          });

          const schema = await new Parse.Schema('SomeClass').get();
          expect(schema.fields.createdAt.type).toEqual('Date');
          expect(schema.fields.updatedAt.type).toEqual('Date');
        });

        it('should support ACL', async () => {
          const someClass = new Parse.Object('SomeClass');
          await someClass.save();

          const user = new Parse.User();
          user.set('username', 'username');
          user.set('password', 'password');
          await user.signUp();

          const user2 = new Parse.User();
          user2.set('username', 'username2');
          user2.set('password', 'password2');
          await user2.signUp();

          const roleACL = new Parse.ACL();
          roleACL.setPublicReadAccess(true);

          const role = new Parse.Role('aRole', roleACL);
          await role.save();

          const role2 = new Parse.Role('aRole2', roleACL);
          await role2.save();

          await parseGraphQLServer.parseGraphQLSchema.databaseController.schemaCache.clear();

          const {
            data: { createSomeClass },
          } = await apolloClient.mutate({
            mutation: gql`
              mutation Create($fields: CreateSomeClassFieldsInput) {
                createSomeClass(input: { fields: $fields }) {
                  someClass {
                    id
                    objectId
                    ACL {
                      users {
                        userId
                        read
                        write
                      }
                      roles {
                        roleName
                        read
                        write
                      }
                      public {
                        read
                        write
                      }
                    }
                  }
                }
              }
            `,
            variables: {
              fields: {
                ACL: {
                  users: [
                    { userId: user.id, read: true, write: true },
                    { userId: user2.id, read: true, write: false },
                  ],
                  roles: [
                    { roleName: 'aRole', read: true, write: false },
                    { roleName: 'aRole2', read: false, write: true },
                  ],
                  public: { read: true, write: true },
                },
              },
            },
          });

          const expectedCreateACL = {
            __typename: 'ACL',
            users: [
              {
                userId: user.id,
                read: true,
                write: true,
                __typename: 'UserACL',
              },
              {
                userId: user2.id,
                read: true,
                write: false,
                __typename: 'UserACL',
              },
            ],
            roles: [
              {
                roleName: 'aRole',
                read: true,
                write: false,
                __typename: 'RoleACL',
              },
              {
                roleName: 'aRole2',
                read: false,
                write: true,
                __typename: 'RoleACL',
              },
            ],
            public: { read: true, write: true, __typename: 'PublicACL' },
          };
          const query1 = new Parse.Query('SomeClass');
          const obj1 = (
            await query1.get(createSomeClass.someClass.objectId, {
              useMasterKey: true,
            })
          ).toJSON();
          expect(obj1.ACL[user.id]).toEqual({ read: true, write: true });
          expect(obj1.ACL[user2.id]).toEqual({ read: true });
          expect(obj1.ACL['role:aRole']).toEqual({ read: true });
          expect(obj1.ACL['role:aRole2']).toEqual({ write: true });
          expect(obj1.ACL['*']).toEqual({ read: true, write: true });
          expect(createSomeClass.someClass.ACL).toEqual(expectedCreateACL);

          const {
            data: { updateSomeClass },
          } = await apolloClient.mutate({
            mutation: gql`
              mutation Update($id: ID!, $fields: UpdateSomeClassFieldsInput) {
                updateSomeClass(input: { id: $id, fields: $fields }) {
                  someClass {
                    id
                    objectId
                    ACL {
                      users {
                        userId
                        read
                        write
                      }
                      roles {
                        roleName
                        read
                        write
                      }
                      public {
                        read
                        write
                      }
                    }
                  }
                }
              }
            `,
            variables: {
              id: createSomeClass.someClass.id,
              fields: {
                ACL: {
                  roles: [{ roleName: 'aRole', write: true, read: true }],
                  public: { read: true, write: false },
                },
              },
            },
          });

          const expectedUpdateACL = {
            __typename: 'ACL',
            users: null,
            roles: [
              {
                roleName: 'aRole',
                read: true,
                write: true,
                __typename: 'RoleACL',
              },
            ],
            public: { read: true, write: false, __typename: 'PublicACL' },
          };

          const query2 = new Parse.Query('SomeClass');
          const obj2 = (
            await query2.get(createSomeClass.someClass.objectId, {
              useMasterKey: true,
            })
          ).toJSON();

          expect(obj2.ACL['role:aRole']).toEqual({ write: true, read: true });
          expect(obj2.ACL[user.id]).toBeUndefined();
          expect(obj2.ACL['*']).toEqual({ read: true });
          expect(updateSomeClass.someClass.ACL).toEqual(expectedUpdateACL);
        });

        it('should support pointer on create', async () => {
          const company = new Parse.Object('Company');
          company.set('name', 'imACompany1');
          await company.save();

          const country = new Parse.Object('Country');
          country.set('name', 'imACountry');
          country.set('company', company);
          await country.save();

          const company2 = new Parse.Object('Company');
          company2.set('name', 'imACompany2');
          await company2.save();

          await parseGraphQLServer.parseGraphQLSchema.databaseController.schemaCache.clear();

          const {
            data: {
              createCountry: { country: result },
            },
          } = await apolloClient.mutate({
            mutation: gql`
              mutation Create($fields: CreateCountryFieldsInput) {
                createCountry(input: { fields: $fields }) {
                  country {
                    id
                    objectId
                    company {
                      id
                      objectId
                      name
                    }
                  }
                }
              }
            `,
            variables: {
              fields: {
                name: 'imCountry2',
                company: { link: company2.id },
              },
            },
          });

          expect(result.id).toBeDefined();
          expect(result.company.objectId).toEqual(company2.id);
          expect(result.company.name).toEqual('imACompany2');
        });

        it('should support nested pointer on create', async () => {
          const company = new Parse.Object('Company');
          company.set('name', 'imACompany1');
          await company.save();

          const country = new Parse.Object('Country');
          country.set('name', 'imACountry');
          country.set('company', company);
          await country.save();

          await parseGraphQLServer.parseGraphQLSchema.databaseController.schemaCache.clear();

          const {
            data: {
              createCountry: { country: result },
            },
          } = await apolloClient.mutate({
            mutation: gql`
              mutation Create($fields: CreateCountryFieldsInput) {
                createCountry(input: { fields: $fields }) {
                  country {
                    id
                    company {
                      id
                      name
                    }
                  }
                }
              }
            `,
            variables: {
              fields: {
                name: 'imCountry2',
                company: {
                  createAndLink: {
                    name: 'imACompany2',
                  },
                },
              },
            },
          });

          expect(result.id).toBeDefined();
          expect(result.company.id).toBeDefined();
          expect(result.company.name).toEqual('imACompany2');
        });

        it('should support pointer on update', async () => {
          const company = new Parse.Object('Company');
          company.set('name', 'imACompany1');
          await company.save();

          const country = new Parse.Object('Country');
          country.set('name', 'imACountry');
          country.set('company', company);
          await country.save();

          const company2 = new Parse.Object('Company');
          company2.set('name', 'imACompany2');
          await company2.save();

          await parseGraphQLServer.parseGraphQLSchema.databaseController.schemaCache.clear();

          const {
            data: {
              updateCountry: { country: result },
            },
          } = await apolloClient.mutate({
            mutation: gql`
              mutation Update($id: ID!, $fields: UpdateCountryFieldsInput) {
                updateCountry(input: { id: $id, fields: $fields }) {
                  country {
                    id
                    objectId
                    company {
                      id
                      objectId
                      name
                    }
                  }
                }
              }
            `,
            variables: {
              id: country.id,
              fields: {
                company: { link: company2.id },
              },
            },
          });

          expect(result.id).toBeDefined();
          expect(result.company.objectId).toEqual(company2.id);
          expect(result.company.name).toEqual('imACompany2');
        });

        it('should support nested pointer on update', async () => {
          const company = new Parse.Object('Company');
          company.set('name', 'imACompany1');
          await company.save();

          const country = new Parse.Object('Country');
          country.set('name', 'imACountry');
          country.set('company', company);
          await country.save();

          await parseGraphQLServer.parseGraphQLSchema.databaseController.schemaCache.clear();

          const {
            data: {
              updateCountry: { country: result },
            },
          } = await apolloClient.mutate({
            mutation: gql`
              mutation Update($id: ID!, $fields: UpdateCountryFieldsInput) {
                updateCountry(input: { id: $id, fields: $fields }) {
                  country {
                    id
                    company {
                      id
                      name
                    }
                  }
                }
              }
            `,
            variables: {
              id: country.id,
              fields: {
                company: {
                  createAndLink: {
                    name: 'imACompany2',
                  },
                },
              },
            },
          });

          expect(result.id).toBeDefined();
          expect(result.company.id).toBeDefined();
          expect(result.company.name).toEqual('imACompany2');
        });

        it_only_db('mongo')(
          'should support relation and nested relation on create',
          async () => {
            const company = new Parse.Object('Company');
            company.set('name', 'imACompany1');
            await company.save();

            const country = new Parse.Object('Country');
            country.set('name', 'imACountry');
            country.relation('companies').add(company);
            await country.save();

            await parseGraphQLServer.parseGraphQLSchema.databaseController.schemaCache.clear();

            const {
              data: {
                createCountry: { country: result },
              },
            } = await apolloClient.mutate({
              mutation: gql`
                mutation CreateCountry($fields: CreateCountryFieldsInput) {
                  createCountry(input: { fields: $fields }) {
                    country {
                      id
                      objectId
                      name
                      companies {
                        edges {
                          node {
                            id
                            objectId
                            name
                          }
                        }
                      }
                    }
                  }
                }
              `,
              variables: {
                fields: {
                  name: 'imACountry2',
                  companies: {
                    add: [company.id],
                    createAndAdd: [
                      {
                        name: 'imACompany2',
                      },
                      {
                        name: 'imACompany3',
                      },
                    ],
                  },
                },
              },
            });

            expect(result.id).toBeDefined();
            expect(result.name).toEqual('imACountry2');
            expect(result.companies.edges.length).toEqual(3);
            expect(
              result.companies.edges.some(o => o.node.objectId === company.id)
            ).toBeTruthy();
            expect(
              result.companies.edges.some(o => o.node.name === 'imACompany2')
            ).toBeTruthy();
            expect(
              result.companies.edges.some(o => o.node.name === 'imACompany3')
            ).toBeTruthy();
          }
        );

        it_only_db('mongo')('should support deep nested creation', async () => {
          const team = new Parse.Object('Team');
          team.set('name', 'imATeam1');
          await team.save();

          const company = new Parse.Object('Company');
          company.set('name', 'imACompany1');
          company.relation('teams').add(team);
          await company.save();

          const country = new Parse.Object('Country');
          country.set('name', 'imACountry');
          country.relation('companies').add(company);
          await country.save();

          await parseGraphQLServer.parseGraphQLSchema.databaseController.schemaCache.clear();

          const {
            data: {
              createCountry: { country: result },
            },
          } = await apolloClient.mutate({
            mutation: gql`
              mutation CreateCountry($fields: CreateCountryFieldsInput) {
                createCountry(input: { fields: $fields }) {
                  country {
                    id
                    name
                    companies {
                      edges {
                        node {
                          id
                          name
                          teams {
                            edges {
                              node {
                                id
                                name
                              }
                            }
                          }
                        }
                      }
                    }
                  }
                }
              }
            `,
            variables: {
              fields: {
                name: 'imACountry2',
                companies: {
                  createAndAdd: [
                    {
                      name: 'imACompany2',
                      teams: {
                        createAndAdd: {
                          name: 'imATeam2',
                        },
                      },
                    },
                    {
                      name: 'imACompany3',
                      teams: {
                        createAndAdd: {
                          name: 'imATeam3',
                        },
                      },
                    },
                  ],
                },
              },
            },
          });

          expect(result.id).toBeDefined();
          expect(result.name).toEqual('imACountry2');
          expect(result.companies.edges.length).toEqual(2);
          expect(
            result.companies.edges.some(
              c =>
                c.node.name === 'imACompany2' &&
                c.node.teams.edges.some(t => t.node.name === 'imATeam2')
            )
          ).toBeTruthy();
          expect(
            result.companies.edges.some(
              c =>
                c.node.name === 'imACompany3' &&
                c.node.teams.edges.some(t => t.node.name === 'imATeam3')
            )
          ).toBeTruthy();
        });

        it_only_db('mongo')(
          'should support relation and nested relation on update',
          async () => {
            const company1 = new Parse.Object('Company');
            company1.set('name', 'imACompany1');
            await company1.save();

            const company2 = new Parse.Object('Company');
            company2.set('name', 'imACompany2');
            await company2.save();

            const country = new Parse.Object('Country');
            country.set('name', 'imACountry');
            country.relation('companies').add(company1);
            await country.save();

            await parseGraphQLServer.parseGraphQLSchema.databaseController.schemaCache.clear();

            const {
              data: {
                updateCountry: { country: result },
              },
            } = await apolloClient.mutate({
              mutation: gql`
                mutation UpdateCountry(
                  $id: ID!
                  $fields: UpdateCountryFieldsInput
                ) {
                  updateCountry(input: { id: $id, fields: $fields }) {
                    country {
                      id
                      objectId
                      companies {
                        edges {
                          node {
                            id
                            objectId
                            name
                          }
                        }
                      }
                    }
                  }
                }
              `,
              variables: {
                id: country.id,
                fields: {
                  companies: {
                    add: [company2.id],
                    remove: [company1.id],
                    createAndAdd: [
                      {
                        name: 'imACompany3',
                      },
                    ],
                  },
                },
              },
            });

            expect(result.objectId).toEqual(country.id);
            expect(result.companies.edges.length).toEqual(2);
            expect(
              result.companies.edges.some(o => o.node.objectId === company2.id)
            ).toBeTruthy();
            expect(
              result.companies.edges.some(o => o.node.name === 'imACompany3')
            ).toBeTruthy();
            expect(
              result.companies.edges.some(o => o.node.objectId === company1.id)
            ).toBeFalsy();
          }
        );

        it_only_db('mongo')(
          'should support nested relation on create with filter',
          async () => {
            const company = new Parse.Object('Company');
            company.set('name', 'imACompany1');
            await company.save();

            const country = new Parse.Object('Country');
            country.set('name', 'imACountry');
            country.relation('companies').add(company);
            await country.save();

            await parseGraphQLServer.parseGraphQLSchema.databaseController.schemaCache.clear();

            const {
              data: {
                createCountry: { country: result },
              },
            } = await apolloClient.mutate({
              mutation: gql`
                mutation CreateCountry(
                  $fields: CreateCountryFieldsInput
                  $where: CompanyWhereInput
                ) {
                  createCountry(input: { fields: $fields }) {
                    country {
                      id
                      name
                      companies(where: $where) {
                        edges {
                          node {
                            id
                            name
                          }
                        }
                      }
                    }
                  }
                }
              `,
              variables: {
                where: {
                  name: {
                    equalTo: 'imACompany2',
                  },
                },
                fields: {
                  name: 'imACountry2',
                  companies: {
                    add: [company.id],
                    createAndAdd: [
                      {
                        name: 'imACompany2',
                      },
                      {
                        name: 'imACompany3',
                      },
                    ],
                  },
                },
              },
            });

            expect(result.id).toBeDefined();
            expect(result.name).toEqual('imACountry2');
            expect(result.companies.edges.length).toEqual(1);
            expect(
              result.companies.edges.some(o => o.node.name === 'imACompany2')
            ).toBeTruthy();
          }
        );

        it_only_db('mongo')('should support relation on query', async () => {
          const company1 = new Parse.Object('Company');
          company1.set('name', 'imACompany1');
          await company1.save();

          const company2 = new Parse.Object('Company');
          company2.set('name', 'imACompany2');
          await company2.save();

          const country = new Parse.Object('Country');
          country.set('name', 'imACountry');
          country.relation('companies').add([company1, company2]);
          await country.save();

          await parseGraphQLServer.parseGraphQLSchema.databaseController.schemaCache.clear();

          // Without where
          const {
            data: { country: result1 },
          } = await apolloClient.query({
            query: gql`
              query getCountry($id: ID!) {
                country(id: $id) {
                  id
                  objectId
                  companies {
                    edges {
                      node {
                        id
                        objectId
                        name
                      }
                    }
                    count
                  }
                }
              }
            `,
            variables: {
              id: country.id,
            },
          });

          expect(result1.objectId).toEqual(country.id);
          expect(result1.companies.edges.length).toEqual(2);
          expect(
            result1.companies.edges.some(o => o.node.objectId === company1.id)
          ).toBeTruthy();
          expect(
            result1.companies.edges.some(o => o.node.objectId === company2.id)
          ).toBeTruthy();

          // With where
          const {
            data: { country: result2 },
          } = await apolloClient.query({
            query: gql`
              query getCountry($id: ID!, $where: CompanyWhereInput) {
                country(id: $id) {
                  id
                  objectId
                  companies(where: $where) {
                    edges {
                      node {
                        id
                        objectId
                        name
                      }
                    }
                  }
                }
              }
            `,
            variables: {
              id: country.id,
              where: {
                name: { equalTo: 'imACompany1' },
              },
            },
          });
          expect(result2.objectId).toEqual(country.id);
          expect(result2.companies.edges.length).toEqual(1);
          expect(result2.companies.edges[0].node.objectId).toEqual(company1.id);
        });

        it_only_db('mongo')(
          'should support relational where query',
          async () => {
            const president = new Parse.Object('President');
            president.set('name', 'James');
            await president.save();

            const employee = new Parse.Object('Employee');
            employee.set('name', 'John');
            await employee.save();

            const company1 = new Parse.Object('Company');
            company1.set('name', 'imACompany1');
            await company1.save();

            const company2 = new Parse.Object('Company');
            company2.set('name', 'imACompany2');
            company2.relation('employees').add([employee]);
            await company2.save();

            const country = new Parse.Object('Country');
            country.set('name', 'imACountry');
            country.relation('companies').add([company1, company2]);
            await country.save();

            const country2 = new Parse.Object('Country');
            country2.set('name', 'imACountry2');
            country2.relation('companies').add([company1]);
            await country2.save();

            const country3 = new Parse.Object('Country');
            country3.set('name', 'imACountry3');
            country3.set('president', president);
            await country3.save();

            await parseGraphQLServer.parseGraphQLSchema.databaseController.schemaCache.clear();

            let {
              data: {
                countries: { edges: result },
              },
            } = await apolloClient.query({
              query: gql`
                query findCountry($where: CountryWhereInput) {
                  countries(where: $where) {
                    edges {
                      node {
                        id
                        objectId
                        companies {
                          edges {
                            node {
                              id
                              objectId
                              name
                            }
                          }
                        }
                      }
                    }
                  }
                }
              `,
              variables: {
                where: {
                  companies: {
                    have: {
                      employees: { have: { name: { equalTo: 'John' } } },
                    },
                  },
                },
              },
            });
            expect(result.length).toEqual(1);
            result = result[0].node;
            expect(result.objectId).toEqual(country.id);
            expect(result.companies.edges.length).toEqual(2);

            const {
              data: {
                countries: { edges: result2 },
              },
            } = await apolloClient.query({
              query: gql`
                query findCountry($where: CountryWhereInput) {
                  countries(where: $where) {
                    edges {
                      node {
                        id
                        objectId
                        companies {
                          edges {
                            node {
                              id
                              objectId
                              name
                            }
                          }
                        }
                      }
                    }
                  }
                }
              `,
              variables: {
                where: {
                  companies: {
                    have: {
                      OR: [
                        { name: { equalTo: 'imACompany1' } },
                        { name: { equalTo: 'imACompany2' } },
                      ],
                    },
                  },
                },
              },
            });
            expect(result2.length).toEqual(2);

            const {
              data: {
                countries: { edges: result3 },
              },
            } = await apolloClient.query({
              query: gql`
                query findCountry($where: CountryWhereInput) {
                  countries(where: $where) {
                    edges {
                      node {
                        id
                        name
                      }
                    }
                  }
                }
              `,
              variables: {
                where: {
                  companies: { exists: false },
                },
              },
            });
            expect(result3.length).toEqual(1);
            expect(result3[0].node.name).toEqual('imACountry3');

            const {
              data: {
                countries: { edges: result4 },
              },
            } = await apolloClient.query({
              query: gql`
                query findCountry($where: CountryWhereInput) {
                  countries(where: $where) {
                    edges {
                      node {
                        id
                        name
                      }
                    }
                  }
                }
              `,
              variables: {
                where: {
                  president: { exists: false },
                },
              },
            });
            expect(result4.length).toEqual(2);
            const {
              data: {
                countries: { edges: result5 },
              },
            } = await apolloClient.query({
              query: gql`
                query findCountry($where: CountryWhereInput) {
                  countries(where: $where) {
                    edges {
                      node {
                        id
                        name
                      }
                    }
                  }
                }
              `,
              variables: {
                where: {
                  president: { exists: true },
                },
              },
            });
            expect(result5.length).toEqual(1);
            const {
              data: {
                countries: { edges: result6 },
              },
            } = await apolloClient.query({
              query: gql`
                query findCountry($where: CountryWhereInput) {
                  countries(where: $where) {
                    edges {
                      node {
                        id
                        objectId
                        name
                      }
                    }
                  }
                }
              `,
              variables: {
                where: {
                  companies: {
                    haveNot: {
                      OR: [
                        { name: { equalTo: 'imACompany1' } },
                        { name: { equalTo: 'imACompany2' } },
                      ],
                    },
                  },
                },
              },
            });
            expect(result6.length).toEqual(1);
            expect(result6.length).toEqual(1);
            expect(result6[0].node.name).toEqual('imACountry3');
          }
        );

        it('should support files', async () => {
          try {
            parseServer = await global.reconfigureServer({
              publicServerURL: 'http://localhost:13377/parse',
            });

            const body = new FormData();
            body.append(
              'operations',
              JSON.stringify({
                query: `
                  mutation CreateFile($input: CreateFileInput!) {
                    createFile(input: $input) {
                      fileInfo {
                        name
                        url
                      }
                    }
                  }
                `,
                variables: {
                  input: {
                    upload: null,
                  },
                },
              })
            );
            body.append(
              'map',
              JSON.stringify({ 1: ['variables.input.upload'] })
            );
            body.append('1', 'My File Content', {
              filename: 'myFileName.txt',
              contentType: 'text/plain',
            });

            let res = await fetch('http://localhost:13377/graphql', {
              method: 'POST',
              headers,
              body,
            });

            expect(res.status).toEqual(200);

            const result = JSON.parse(await res.text());

            expect(result.data.createFile.fileInfo.name).toEqual(
              jasmine.stringMatching(/_myFileName.txt$/)
            );
            expect(result.data.createFile.fileInfo.url).toEqual(
              jasmine.stringMatching(/_myFileName.txt$/)
            );

            const someFieldValue = result.data.createFile.fileInfo.name;
            const someFieldObjectValue = result.data.createFile.fileInfo;

            await apolloClient.mutate({
              mutation: gql`
                mutation CreateClass($schemaFields: SchemaFieldsInput) {
                  createClass(
                    input: { name: "SomeClass", schemaFields: $schemaFields }
                  ) {
                    clientMutationId
                  }
                }
              `,
              variables: {
                schemaFields: {
                  addFiles: [{ name: 'someField' }],
                },
              },
              context: {
                headers: {
                  'X-Parse-Master-Key': 'test',
                },
              },
            });

            await parseGraphQLServer.parseGraphQLSchema.databaseController.schemaCache.clear();

            const body2 = new FormData();
            body2.append(
              'operations',
              JSON.stringify({
                query: `
                mutation CreateSomeObject(
                  $fields1: CreateSomeClassFieldsInput
                  $fields2: CreateSomeClassFieldsInput
                  $fields3: CreateSomeClassFieldsInput
                ) {
                  createSomeClass1: createSomeClass(
                    input: { fields: $fields1 }
                  ) {
                    someClass {
                      id
                      someField {
                        name
                        url
                      }
                    }
                  }
                  createSomeClass2: createSomeClass(
                    input: { fields: $fields2 }
                  ) {
                    someClass {
                      id
                      someField {
                        name
                        url
                      }
                    }
                  }
                  createSomeClass3: createSomeClass(
                    input: { fields: $fields3 }
                  ) {
                    someClass {
                      id
                      someField {
                        name
                        url
                      }
                    }
                  }
                }
                `,
                variables: {
                  fields1: {
                    someField: { file: someFieldValue },
                  },
                  fields2: {
                    someField: {
                      file: {
                        name: someFieldObjectValue.name,
                        url: someFieldObjectValue.url,
                        __type: 'File',
                      },
                    },
                  },
                  fields3: {
                    someField: { upload: null },
                  },
                },
              })
            );
            body2.append(
              'map',
              JSON.stringify({ 1: ['variables.fields3.someField.upload'] })
            );
            body2.append('1', 'My File Content', {
              filename: 'myFileName.txt',
              contentType: 'text/plain',
            });

            res = await fetch('http://localhost:13377/graphql', {
              method: 'POST',
              headers,
              body: body2,
            });
            expect(res.status).toEqual(200);
            const result2 = JSON.parse(await res.text());
            expect(
              result2.data.createSomeClass1.someClass.someField.name
            ).toEqual(jasmine.stringMatching(/_myFileName.txt$/));
            expect(
              result2.data.createSomeClass1.someClass.someField.url
            ).toEqual(jasmine.stringMatching(/_myFileName.txt$/));
            expect(
              result2.data.createSomeClass2.someClass.someField.name
            ).toEqual(jasmine.stringMatching(/_myFileName.txt$/));
            expect(
              result2.data.createSomeClass2.someClass.someField.url
            ).toEqual(jasmine.stringMatching(/_myFileName.txt$/));
            expect(
              result2.data.createSomeClass3.someClass.someField.name
            ).toEqual(jasmine.stringMatching(/_myFileName.txt$/));
            expect(
              result2.data.createSomeClass3.someClass.someField.url
            ).toEqual(jasmine.stringMatching(/_myFileName.txt$/));

            const schema = await new Parse.Schema('SomeClass').get();
            expect(schema.fields.someField.type).toEqual('File');

            const getResult = await apolloClient.query({
              query: gql`
                query GetSomeObject($id: ID!) {
                  someClass(id: $id) {
                    someField {
                      name
                      url
                    }
                  }
                  findSomeClass1: someClasses(
                    where: { someField: { exists: true } }
                  ) {
                    edges {
                      node {
                        someField {
                          name
                          url
                        }
                      }
                    }
                  }
                  findSomeClass2: someClasses(
                    where: { someField: { exists: true } }
                  ) {
                    edges {
                      node {
                        someField {
                          name
                          url
                        }
                      }
                    }
                  }
                }
              `,
              variables: {
                id: result2.data.createSomeClass1.someClass.id,
              },
            });

            expect(typeof getResult.data.someClass.someField).toEqual('object');
            expect(getResult.data.someClass.someField.name).toEqual(
              result.data.createFile.fileInfo.name
            );
            expect(getResult.data.someClass.someField.url).toEqual(
              result.data.createFile.fileInfo.url
            );
            expect(getResult.data.findSomeClass1.edges.length).toEqual(3);
            expect(getResult.data.findSomeClass2.edges.length).toEqual(3);

            res = await fetch(getResult.data.someClass.someField.url);

            expect(res.status).toEqual(200);
            expect(await res.text()).toEqual('My File Content');
          } catch (e) {
            handleError(e);
          }
        });

        it('should support object values', async () => {
          try {
            const someFieldValue = {
              foo: { bar: 'baz' },
              number: 10,
            };

            await apolloClient.mutate({
              mutation: gql`
                mutation CreateClass($schemaFields: SchemaFieldsInput) {
                  createClass(
                    input: { name: "SomeClass", schemaFields: $schemaFields }
                  ) {
                    clientMutationId
                  }
                }
              `,
              variables: {
                schemaFields: {
                  addObjects: [{ name: 'someField' }],
                },
              },
              context: {
                headers: {
                  'X-Parse-Master-Key': 'test',
                },
              },
            });

            await parseGraphQLServer.parseGraphQLSchema.databaseController.schemaCache.clear();

            const schema = await new Parse.Schema('SomeClass').get();
            expect(schema.fields.someField.type).toEqual('Object');

            const createResult = await apolloClient.mutate({
              mutation: gql`
                mutation CreateSomeObject($fields: CreateSomeClassFieldsInput) {
                  createSomeClass(input: { fields: $fields }) {
                    someClass {
                      id
                    }
                  }
                }
              `,
              variables: {
                fields: {
                  someField: someFieldValue,
                },
              },
            });

            const where = {
              someField: {
                equalTo: { key: 'foo.bar', value: 'baz' },
                notEqualTo: { key: 'foo.bar', value: 'bat' },
                greaterThan: { key: 'number', value: 9 },
                lessThan: { key: 'number', value: 11 },
              },
            };
            const queryResult = await apolloClient.query({
              query: gql`
                query GetSomeObject($id: ID!, $where: SomeClassWhereInput) {
                  someClass(id: $id) {
                    id
                    someField
                  }
                  someClasses(where: $where) {
                    edges {
                      node {
                        id
                        someField
                      }
                    }
                  }
                }
              `,
              variables: {
                id: createResult.data.createSomeClass.someClass.id,
                where,
              },
            });

            const { someClass: getResult, someClasses } = queryResult.data;

            const { someField } = getResult;
            expect(typeof someField).toEqual('object');
            expect(someField).toEqual(someFieldValue);

            // Checks class query results
            expect(someClasses.edges.length).toEqual(1);
            expect(someClasses.edges[0].node.someField).toEqual(someFieldValue);
          } catch (e) {
            handleError(e);
          }
        });

        it('should support object composed queries', async () => {
          try {
            const someFieldValue = {
              lorem: 'ipsum',
              number: 10,
            };
            const someFieldValue2 = {
              foo: {
                test: 'bar',
              },
              number: 10,
            };

            await apolloClient.mutate({
              mutation: gql`
                mutation CreateClass {
                  createClass(
                    input: {
                      name: "SomeClass"
                      schemaFields: { addObjects: [{ name: "someField" }] }
                    }
                  ) {
                    clientMutationId
                  }
                }
              `,
              context: {
                headers: {
                  'X-Parse-Master-Key': 'test',
                },
              },
            });

            await parseGraphQLServer.parseGraphQLSchema.databaseController.schemaCache.clear();

            const createResult = await apolloClient.mutate({
              mutation: gql`
                mutation CreateSomeObject(
                  $fields1: CreateSomeClassFieldsInput
                  $fields2: CreateSomeClassFieldsInput
                ) {
                  create1: createSomeClass(input: { fields: $fields1 }) {
                    someClass {
                      id
                    }
                  }
                  create2: createSomeClass(input: { fields: $fields2 }) {
                    someClass {
                      id
                    }
                  }
                }
              `,
              variables: {
                fields1: {
                  someField: someFieldValue,
                },
                fields2: {
                  someField: someFieldValue2,
                },
              },
            });

            const where = {
              AND: [
                {
                  someField: {
                    greaterThan: { key: 'number', value: 9 },
                  },
                },
                {
                  someField: {
                    lessThan: { key: 'number', value: 11 },
                  },
                },
                {
                  OR: [
                    {
                      someField: {
                        equalTo: { key: 'lorem', value: 'ipsum' },
                      },
                    },
                    {
                      someField: {
                        equalTo: { key: 'foo.test', value: 'bar' },
                      },
                    },
                  ],
                },
              ],
            };
            const findResult = await apolloClient.query({
              query: gql`
                query FindSomeObject($where: SomeClassWhereInput) {
                  someClasses(where: $where) {
                    edges {
                      node {
                        id
                        someField
                      }
                    }
                  }
                }
              `,
              variables: {
                where,
              },
            });

            const { create1, create2 } = createResult.data;
            const { someClasses } = findResult.data;

            // Checks class query results
            const { edges } = someClasses;
            expect(edges.length).toEqual(2);
            expect(
              edges.find(result => result.node.id === create1.someClass.id).node
                .someField
            ).toEqual(someFieldValue);
            expect(
              edges.find(result => result.node.id === create2.someClass.id).node
                .someField
            ).toEqual(someFieldValue2);
          } catch (e) {
            handleError(e);
          }
        });

        it('should support array values', async () => {
          try {
            const someFieldValue = [
              1,
              'foo',
              ['bar'],
              { lorem: 'ipsum' },
              true,
            ];

            await apolloClient.mutate({
              mutation: gql`
                mutation CreateClass($schemaFields: SchemaFieldsInput) {
                  createClass(
                    input: { name: "SomeClass", schemaFields: $schemaFields }
                  ) {
                    clientMutationId
                  }
                }
              `,
              variables: {
                schemaFields: {
                  addArrays: [{ name: 'someField' }],
                },
              },
              context: {
                headers: {
                  'X-Parse-Master-Key': 'test',
                },
              },
            });

            await parseGraphQLServer.parseGraphQLSchema.databaseController.schemaCache.clear();

            const schema = await new Parse.Schema('SomeClass').get();
            expect(schema.fields.someField.type).toEqual('Array');

            const createResult = await apolloClient.mutate({
              mutation: gql`
                mutation CreateSomeObject($fields: CreateSomeClassFieldsInput) {
                  createSomeClass(input: { fields: $fields }) {
                    someClass {
                      id
                    }
                  }
                }
              `,
              variables: {
                fields: {
                  someField: someFieldValue,
                },
              },
            });

            const getResult = await apolloClient.query({
              query: gql`
                query GetSomeObject($id: ID!) {
                  someClass(id: $id) {
                    someField {
                      ... on Element {
                        value
                      }
                    }
                  }
                  someClasses(where: { someField: { exists: true } }) {
                    edges {
                      node {
                        id
                        someField {
                          ... on Element {
                            value
                          }
                        }
                      }
                    }
                  }
                }
              `,
              variables: {
                id: createResult.data.createSomeClass.someClass.id,
              },
            });

            const { someField } = getResult.data.someClass;
            expect(Array.isArray(someField)).toBeTruthy();
            expect(someField.map(element => element.value)).toEqual(
              someFieldValue
            );
            expect(getResult.data.someClasses.edges.length).toEqual(1);
          } catch (e) {
            handleError(e);
          }
        });

        it('should support undefined array', async () => {
          const schema = await new Parse.Schema('SomeClass');
          schema.addArray('someArray');
          await schema.save();

          const obj = new Parse.Object('SomeClass');
          await obj.save();

          await parseGraphQLServer.parseGraphQLSchema.databaseController.schemaCache.clear();

          const getResult = await apolloClient.query({
            query: gql`
              query GetSomeObject($id: ID!) {
                someClass(id: $id) {
                  id
                  someArray {
                    ... on Element {
                      value
                    }
                  }
                }
              }
            `,
            variables: {
              id: obj.id,
            },
          });
          expect(getResult.data.someClass.someArray).toEqual(null);
        });

        it('should support null values', async () => {
          try {
            await apolloClient.mutate({
              mutation: gql`
                mutation CreateClass {
                  createClass(
                    input: {
                      name: "SomeClass"
                      schemaFields: {
                        addStrings: [
                          { name: "someStringField" }
                          { name: "someNullField" }
                        ]
                        addNumbers: [{ name: "someNumberField" }]
                        addBooleans: [{ name: "someBooleanField" }]
                        addObjects: [{ name: "someObjectField" }]
                      }
                    }
                  ) {
                    clientMutationId
                  }
                }
              `,
              context: {
                headers: {
                  'X-Parse-Master-Key': 'test',
                },
              },
            });

            await parseGraphQLServer.parseGraphQLSchema.databaseController.schemaCache.clear();

            const createResult = await apolloClient.mutate({
              mutation: gql`
                mutation CreateSomeObject($fields: CreateSomeClassFieldsInput) {
                  createSomeClass(input: { fields: $fields }) {
                    someClass {
                      id
                    }
                  }
                }
              `,
              variables: {
                fields: {
                  someStringField: 'some string',
                  someNumberField: 123,
                  someBooleanField: true,
                  someObjectField: { someField: 'some value' },
                  someNullField: null,
                },
              },
            });

            await apolloClient.mutate({
              mutation: gql`
                mutation UpdateSomeObject(
                  $id: ID!
                  $fields: UpdateSomeClassFieldsInput
                ) {
                  updateSomeClass(input: { id: $id, fields: $fields }) {
                    clientMutationId
                  }
                }
              `,
              variables: {
                id: createResult.data.createSomeClass.someClass.id,
                fields: {
                  someStringField: null,
                  someNumberField: null,
                  someBooleanField: null,
                  someObjectField: null,
                  someNullField: 'now it has a string',
                },
              },
            });

            const getResult = await apolloClient.query({
              query: gql`
                query GetSomeObject($id: ID!) {
                  someClass(id: $id) {
                    someStringField
                    someNumberField
                    someBooleanField
                    someObjectField
                    someNullField
                  }
                }
              `,
              variables: {
                id: createResult.data.createSomeClass.someClass.id,
              },
            });

            expect(getResult.data.someClass.someStringField).toBeFalsy();
            expect(getResult.data.someClass.someNumberField).toBeFalsy();
            expect(getResult.data.someClass.someBooleanField).toBeFalsy();
            expect(getResult.data.someClass.someObjectField).toBeFalsy();
            expect(getResult.data.someClass.someNullField).toEqual(
              'now it has a string'
            );
          } catch (e) {
            handleError(e);
          }
        });

        it('should support Bytes', async () => {
          try {
            const someFieldValue = 'aGVsbG8gd29ybGQ=';

            await apolloClient.mutate({
              mutation: gql`
                mutation CreateClass($schemaFields: SchemaFieldsInput) {
                  createClass(
                    input: { name: "SomeClass", schemaFields: $schemaFields }
                  ) {
                    clientMutationId
                  }
                }
              `,
              variables: {
                schemaFields: {
                  addBytes: [{ name: 'someField' }],
                },
              },
              context: {
                headers: {
                  'X-Parse-Master-Key': 'test',
                },
              },
            });

            await parseGraphQLServer.parseGraphQLSchema.databaseController.schemaCache.clear();

            const schema = await new Parse.Schema('SomeClass').get();
            expect(schema.fields.someField.type).toEqual('Bytes');

            const createResult = await apolloClient.mutate({
              mutation: gql`
                mutation CreateSomeObject(
                  $fields1: CreateSomeClassFieldsInput
                  $fields2: CreateSomeClassFieldsInput
                ) {
                  createSomeClass1: createSomeClass(
                    input: { fields: $fields1 }
                  ) {
                    someClass {
                      id
                    }
                  }
                  createSomeClass2: createSomeClass(
                    input: { fields: $fields2 }
                  ) {
                    someClass {
                      id
                    }
                  }
                }
              `,
              variables: {
                fields1: {
                  someField: someFieldValue,
                },
                fields2: {
                  someField: someFieldValue,
                },
              },
            });

            const getResult = await apolloClient.query({
              query: gql`
                query GetSomeObject($id: ID!, $someFieldValue: Bytes) {
                  someClass(id: $id) {
                    someField
                  }
                  someClasses(
                    where: { someField: { equalTo: $someFieldValue } }
                  ) {
                    edges {
                      node {
                        id
                        someField
                      }
                    }
                  }
                }
              `,
              variables: {
                id: createResult.data.createSomeClass1.someClass.id,
                someFieldValue,
              },
            });

            expect(typeof getResult.data.someClass.someField).toEqual('string');
            expect(getResult.data.someClass.someField).toEqual(someFieldValue);
            expect(getResult.data.someClasses.edges.length).toEqual(2);
          } catch (e) {
            handleError(e);
          }
        });

        it('should support Geo Points', async () => {
          try {
            const someFieldValue = {
              __typename: 'GeoPoint',
              latitude: 45,
              longitude: 45,
            };

            await apolloClient.mutate({
              mutation: gql`
                mutation CreateClass($schemaFields: SchemaFieldsInput) {
                  createClass(
                    input: { name: "SomeClass", schemaFields: $schemaFields }
                  ) {
                    clientMutationId
                  }
                }
              `,
              variables: {
                schemaFields: {
                  addGeoPoint: { name: 'someField' },
                },
              },
              context: {
                headers: {
                  'X-Parse-Master-Key': 'test',
                },
              },
            });

            await parseGraphQLServer.parseGraphQLSchema.databaseController.schemaCache.clear();

            const schema = await new Parse.Schema('SomeClass').get();
            expect(schema.fields.someField.type).toEqual('GeoPoint');

            const createResult = await apolloClient.mutate({
              mutation: gql`
                mutation CreateSomeObject($fields: CreateSomeClassFieldsInput) {
                  createSomeClass(input: { fields: $fields }) {
                    someClass {
                      id
                    }
                  }
                }
              `,
              variables: {
                fields: {
                  someField: {
                    latitude: someFieldValue.latitude,
                    longitude: someFieldValue.longitude,
                  },
                },
              },
            });

            const getResult = await apolloClient.query({
              query: gql`
                query GetSomeObject($id: ID!) {
                  someClass(id: $id) {
                    someField {
                      latitude
                      longitude
                    }
                  }
                  someClasses(where: { someField: { exists: true } }) {
                    edges {
                      node {
                        id
                        someField {
                          latitude
                          longitude
                        }
                      }
                    }
                  }
                }
              `,
              variables: {
                id: createResult.data.createSomeClass.someClass.id,
              },
            });

            expect(typeof getResult.data.someClass.someField).toEqual('object');
            expect(getResult.data.someClass.someField).toEqual(someFieldValue);
            expect(getResult.data.someClasses.edges.length).toEqual(1);

            const getGeoWhere = await apolloClient.query({
              query: gql`
                query GeoQuery($latitude: Float!, $longitude: Float!) {
                  nearSphere: someClasses(
                    where: {
                      someField: {
                        nearSphere: {
                          latitude: $latitude
                          longitude: $longitude
                        }
                      }
                    }
                  ) {
                    edges {
                      node {
                        id
                      }
                    }
                  }
                  geoWithin: someClasses(
                    where: {
                      someField: {
                        geoWithin: {
                          centerSphere: {
                            distance: 10
                            center: {
                              latitude: $latitude
                              longitude: $longitude
                            }
                          }
                        }
                      }
                    }
                  ) {
                    edges {
                      node {
                        id
                      }
                    }
                  }
                  within: someClasses(
                    where: {
                      someField: {
                        within: {
                          box: {
                            bottomLeft: {
                              latitude: $latitude
                              longitude: $longitude
                            }
                            upperRight: {
                              latitude: $latitude
                              longitude: $longitude
                            }
                          }
                        }
                      }
                    }
                  ) {
                    edges {
                      node {
                        id
                      }
                    }
                  }
                }
              `,
              variables: {
                latitude: 45,
                longitude: 45,
              },
            });
            expect(getGeoWhere.data.nearSphere.edges[0].node.id).toEqual(
              createResult.data.createSomeClass.someClass.id
            );
            expect(getGeoWhere.data.geoWithin.edges[0].node.id).toEqual(
              createResult.data.createSomeClass.someClass.id
            );
            expect(getGeoWhere.data.within.edges[0].node.id).toEqual(
              createResult.data.createSomeClass.someClass.id
            );
          } catch (e) {
            handleError(e);
          }
        });

        it('should support Polygons', async () => {
          try {
            const somePolygonFieldValue = [
              [44, 45],
              [46, 47],
              [48, 49],
              [44, 45],
            ].map(point => ({
              latitude: point[0],
              longitude: point[1],
            }));

            await apolloClient.mutate({
              mutation: gql`
                mutation CreateClass($schemaFields: SchemaFieldsInput) {
                  createClass(
                    input: { name: "SomeClass", schemaFields: $schemaFields }
                  ) {
                    clientMutationId
                  }
                }
              `,
              variables: {
                schemaFields: {
                  addPolygons: [{ name: 'somePolygonField' }],
                },
              },
              context: {
                headers: {
                  'X-Parse-Master-Key': 'test',
                },
              },
            });

            await parseGraphQLServer.parseGraphQLSchema.databaseController.schemaCache.clear();

            const schema = await new Parse.Schema('SomeClass').get();
            expect(schema.fields.somePolygonField.type).toEqual('Polygon');

            const createResult = await apolloClient.mutate({
              mutation: gql`
                mutation CreateSomeObject($fields: CreateSomeClassFieldsInput) {
                  createSomeClass(input: { fields: $fields }) {
                    someClass {
                      id
                    }
                  }
                }
              `,
              variables: {
                fields: {
                  somePolygonField: somePolygonFieldValue,
                },
              },
            });

            const getResult = await apolloClient.query({
              query: gql`
                query GetSomeObject($id: ID!) {
                  someClass(id: $id) {
                    somePolygonField {
                      latitude
                      longitude
                    }
                  }
                  someClasses(where: { somePolygonField: { exists: true } }) {
                    edges {
                      node {
                        id
                        somePolygonField {
                          latitude
                          longitude
                        }
                      }
                    }
                  }
                }
              `,
              variables: {
                id: createResult.data.createSomeClass.someClass.id,
              },
            });

            expect(typeof getResult.data.someClass.somePolygonField).toEqual(
              'object'
            );
            expect(getResult.data.someClass.somePolygonField).toEqual(
              somePolygonFieldValue.map(geoPoint => ({
                ...geoPoint,
                __typename: 'GeoPoint',
              }))
            );
            expect(getResult.data.someClasses.edges.length).toEqual(1);
            const getIntersect = await apolloClient.query({
              query: gql`
                query IntersectQuery($point: GeoPointInput!) {
                  someClasses(
                    where: {
                      somePolygonField: { geoIntersects: { point: $point } }
                    }
                  ) {
                    edges {
                      node {
                        id
                        somePolygonField {
                          latitude
                          longitude
                        }
                      }
                    }
                  }
                }
              `,
              variables: {
                point: { latitude: 44, longitude: 45 },
              },
            });
            expect(getIntersect.data.someClasses.edges.length).toEqual(1);
            expect(getIntersect.data.someClasses.edges[0].node.id).toEqual(
              createResult.data.createSomeClass.someClass.id
            );
          } catch (e) {
            handleError(e);
          }
        });

        it_only_db('mongo')('should support bytes values', async () => {
          const SomeClass = Parse.Object.extend('SomeClass');
          const someClass = new SomeClass();
          someClass.set('someField', {
            __type: 'Bytes',
            base64: 'foo',
          });
          await someClass.save();

          await parseGraphQLServer.parseGraphQLSchema.databaseController.schemaCache.clear();
          const schema = await new Parse.Schema('SomeClass').get();
          expect(schema.fields.someField.type).toEqual('Bytes');

          const someFieldValue = {
            __type: 'Bytes',
            base64: 'bytesContent',
          };

          const createResult = await apolloClient.mutate({
            mutation: gql`
              mutation CreateSomeObject($fields: CreateSomeClassFieldsInput) {
                createSomeClass(input: { fields: $fields }) {
                  someClass {
                    id
                  }
                }
              }
            `,
            variables: {
              fields: {
                someField: someFieldValue,
              },
            },
          });

          const getResult = await apolloClient.query({
            query: gql`
              query GetSomeObject($id: ID!) {
                someClass(id: $id) {
                  someField
                }
              }
            `,
            variables: {
              id: createResult.data.createSomeClass.someClass.id,
            },
          });

          expect(getResult.data.someClass.someField).toEqual(
            someFieldValue.base64
          );

          const updatedSomeFieldValue = {
            __type: 'Bytes',
            base64: 'newBytesContent',
          };

          const updatedResult = await apolloClient.mutate({
            mutation: gql`
              mutation UpdateSomeObject(
                $id: ID!
                $fields: UpdateSomeClassFieldsInput
              ) {
                updateSomeClass(input: { id: $id, fields: $fields }) {
                  someClass {
                    updatedAt
                  }
                }
              }
            `,
            variables: {
              id: createResult.data.createSomeClass.someClass.id,
              fields: {
                someField: updatedSomeFieldValue,
              },
            },
          });

          const { updatedAt } = updatedResult.data.updateSomeClass.someClass;
          expect(updatedAt).toBeDefined();

          const findResult = await apolloClient.query({
            query: gql`
              query FindSomeObject($where: SomeClassWhereInput!) {
                someClasses(where: $where) {
                  edges {
                    node {
                      id
                    }
                  }
                }
              }
            `,
            variables: {
              where: {
                someField: {
                  equalTo: updatedSomeFieldValue.base64,
                },
              },
            },
          });
          const findResults = findResult.data.someClasses.edges;
          expect(findResults.length).toBe(1);
          expect(findResults[0].node.id).toBe(
            createResult.data.createSomeClass.someClass.id
          );
        });
      });

      describe('Special Classes', () => {
        it('should support User class', async () => {
          const user = new Parse.User();
          user.setUsername('user1');
          user.setPassword('user1');
          await user.signUp();

          await parseGraphQLServer.parseGraphQLSchema.databaseController.schemaCache.clear();

          const getResult = await apolloClient.query({
            query: gql`
              query GetSomeObject($id: ID!) {
                get: user(id: $id) {
                  objectId
                }
              }
            `,
            variables: {
              id: user.id,
            },
          });

          expect(getResult.data.get.objectId).toEqual(user.id);
        });

        it('should support Installation class', async () => {
          const installation = new Parse.Installation();
          await installation.save({
            deviceType: 'foo',
          });

          await parseGraphQLServer.parseGraphQLSchema.databaseController.schemaCache.clear();

          const getResult = await apolloClient.query({
            query: gql`
              query GetSomeObject($id: ID!) {
                get: installation(id: $id) {
                  objectId
                }
              }
            `,
            variables: {
              id: installation.id,
            },
          });

          expect(getResult.data.get.objectId).toEqual(installation.id);
        });

        it('should support Role class', async () => {
          const roleACL = new Parse.ACL();
          roleACL.setPublicReadAccess(true);
          const role = new Parse.Role('MyRole', roleACL);
          await role.save();

          await parseGraphQLServer.parseGraphQLSchema.databaseController.schemaCache.clear();

          const getResult = await apolloClient.query({
            query: gql`
              query GetSomeObject($id: ID!) {
                get: role(id: $id) {
                  objectId
                }
              }
            `,
            variables: {
              id: role.id,
            },
          });

          expect(getResult.data.get.objectId).toEqual(role.id);
        });

        it('should support Session class', async () => {
          const user = new Parse.User();
          user.setUsername('user1');
          user.setPassword('user1');
          await user.signUp();

          await parseGraphQLServer.parseGraphQLSchema.databaseController.schemaCache.clear();

          const session = await Parse.Session.current();
          const getResult = await apolloClient.query({
            query: gql`
              query GetSomeObject($id: ID!) {
                get: session(id: $id) {
                  id
                  objectId
                }
              }
            `,
            variables: {
              id: session.id,
            },
            context: {
              headers: {
                'X-Parse-Session-Token': session.getSessionToken(),
              },
            },
          });

          expect(getResult.data.get.objectId).toEqual(session.id);
        });

        it('should support Product class', async () => {
          const Product = Parse.Object.extend('_Product');
          const product = new Product();
          await product.save(
            {
              productIdentifier: 'foo',
              icon: new Parse.File('icon', ['foo']),
              order: 1,
              title: 'Foo',
              subtitle: 'My product',
            },
            { useMasterKey: true }
          );

          await parseGraphQLServer.parseGraphQLSchema.databaseController.schemaCache.clear();

          const getResult = await apolloClient.query({
            query: gql`
              query GetSomeObject($id: ID!) {
                get: product(id: $id) {
                  objectId
                }
              }
            `,
            variables: {
              id: product.id,
            },
            context: {
              headers: {
                'X-Parse-Master-Key': 'test',
              },
            },
          });

          expect(getResult.data.get.objectId).toEqual(product.id);
        });
      });
    });
  });

  describe('Custom API', () => {
    describe('GraphQL Schema Based', () => {
      let httpServer;
      const headers = {
        'X-Parse-Application-Id': 'test',
        'X-Parse-Javascript-Key': 'test',
      };
      let apolloClient;
      beforeAll(async () => {
        const expressApp = express();
        httpServer = http.createServer(expressApp);
        parseGraphQLServer = new ParseGraphQLServer(parseServer, {
          graphQLPath: '/graphql',
          graphQLCustomTypeDefs: gql`
            extend type Query {
              hello: String @resolve
              hello2: String @resolve(to: "hello")
              userEcho(user: CreateUserFieldsInput!): User! @resolve
              hello3: String! @mock(with: "Hello world!")
              hello4: User! @mock(with: { username: "somefolk" })
            }
          `,
        });
        parseGraphQLServer.applyGraphQL(expressApp);
        await new Promise(resolve =>
          httpServer.listen({ port: 13377 }, resolve)
        );
        const httpLink = createUploadLink({
          uri: 'http://localhost:13377/graphql',
          fetch,
          headers,
        });
        apolloClient = new ApolloClient({
          link: httpLink,
          cache: new InMemoryCache(),
          defaultOptions: {
            query: {
              fetchPolicy: 'no-cache',
            },
          },
        });
      });

      afterAll(async () => {
        await httpServer.close();
      });

      it('can resolve a custom query using default function name', async () => {
        Parse.Cloud.define('hello', async () => {
          return 'Hello world!';
        });

        const result = await apolloClient.query({
          query: gql`
            query Hello {
              hello
            }
          `,
        });

        expect(result.data.hello).toEqual('Hello world!');
      });

      it('can resolve a custom query using function name set by "to" argument', async () => {
        Parse.Cloud.define('hello', async () => {
          return 'Hello world!';
        });
<<<<<<< HEAD

        const result = await apolloClient.query({
          query: gql`
            query Hello {
              hello2
            }
          `,
        });

        expect(result.data.hello2).toEqual('Hello world!');
=======

        const result = await apolloClient.query({
          query: gql`
            query Hello {
              hello2
            }
          `,
        });

        expect(result.data.hello2).toEqual('Hello world!');
      });
    });

    describe('SDL Based', () => {
      let httpServer;
      const headers = {
        'X-Parse-Application-Id': 'test',
        'X-Parse-Javascript-Key': 'test',
      };
      let apolloClient;

      beforeAll(async () => {
        const expressApp = express();
        httpServer = http.createServer(expressApp);
        const TypeEnum = new GraphQLEnumType({
          name: 'TypeEnum',
          values: {
            human: { value: 'human' },
            robot: { value: 'robot' },
          },
        });
        parseGraphQLServer = new ParseGraphQLServer(parseServer, {
          graphQLPath: '/graphql',
          graphQLCustomTypeDefs: new GraphQLSchema({
            query: new GraphQLObjectType({
              name: 'Query',
              fields: {
                customQuery: {
                  type: new GraphQLNonNull(GraphQLString),
                  args: {
                    message: { type: new GraphQLNonNull(GraphQLString) },
                  },
                  resolve: (p, { message }) => message,
                },
              },
            }),
            types: [
              new GraphQLInputObjectType({
                name: 'CreateSomeClassFieldsInput',
                fields: {
                  type: { type: TypeEnum },
                },
              }),
              new GraphQLInputObjectType({
                name: 'UpdateSomeClassFieldsInput',
                fields: {
                  type: { type: TypeEnum },
                },
              }),
              new GraphQLObjectType({
                name: 'SomeClass',
                fields: {
                  nameUpperCase: {
                    type: new GraphQLNonNull(GraphQLString),
                    resolve: p => p.name.toUpperCase(),
                  },
                  type: { type: TypeEnum },
                  language: {
                    type: new GraphQLEnumType({
                      name: 'LanguageEnum',
                      values: {
                        fr: { value: 'fr' },
                        en: { value: 'en' },
                      },
                    }),
                    resolve: () => 'fr',
                  },
                },
              }),
            ],
          }),
        });

        parseGraphQLServer.applyGraphQL(expressApp);
        await new Promise(resolve =>
          httpServer.listen({ port: 13377 }, resolve)
        );
        const httpLink = createUploadLink({
          uri: 'http://localhost:13377/graphql',
          fetch,
          headers,
        });
        apolloClient = new ApolloClient({
          link: httpLink,
          cache: new InMemoryCache(),
          defaultOptions: {
            query: {
              fetchPolicy: 'no-cache',
            },
          },
        });
      });

      afterAll(async () => {
        await httpServer.close();
>>>>>>> 9d7da581
      });
    });

<<<<<<< HEAD
    describe('SDL Based', () => {
      let httpServer;
      const headers = {
        'X-Parse-Application-Id': 'test',
        'X-Parse-Javascript-Key': 'test',
      };
      let apolloClient;

      beforeAll(async () => {
        const expressApp = express();
        httpServer = http.createServer(expressApp);
        const TypeEnum = new GraphQLEnumType({
          name: 'TypeEnum',
          values: {
            human: { value: 'human' },
            robot: { value: 'robot' },
          },
        });
        parseGraphQLServer = new ParseGraphQLServer(parseServer, {
          graphQLPath: '/graphql',
          graphQLCustomTypeDefs: new GraphQLSchema({
            query: new GraphQLObjectType({
              name: 'Query',
              fields: {
                customQuery: {
                  type: new GraphQLNonNull(GraphQLString),
                  args: {
                    message: { type: new GraphQLNonNull(GraphQLString) },
                  },
                  resolve: (p, { message }) => message,
                },
              },
            }),
            types: [
              new GraphQLInputObjectType({
                name: 'CreateSomeClassFieldsInput',
                fields: {
                  type: { type: TypeEnum },
                },
              }),
              new GraphQLInputObjectType({
                name: 'UpdateSomeClassFieldsInput',
                fields: {
                  type: { type: TypeEnum },
                },
              }),
              new GraphQLObjectType({
                name: 'SomeClass',
                fields: {
                  nameUpperCase: {
                    type: new GraphQLNonNull(GraphQLString),
                    resolve: p => p.name.toUpperCase(),
                  },
                  type: { type: TypeEnum },
                  language: {
                    type: new GraphQLEnumType({
                      name: 'LanguageEnum',
                      values: {
                        fr: { value: 'fr' },
                        en: { value: 'en' },
                      },
                    }),
                    resolve: () => 'fr',
                  },
                },
              }),
            ],
          }),
        });

        parseGraphQLServer.applyGraphQL(expressApp);
        await new Promise(resolve =>
          httpServer.listen({ port: 13377 }, resolve)
        );
        const httpLink = createUploadLink({
          uri: 'http://localhost:13377/graphql',
          fetch,
          headers,
        });
        apolloClient = new ApolloClient({
          link: httpLink,
          cache: new InMemoryCache(),
          defaultOptions: {
            query: {
              fetchPolicy: 'no-cache',
            },
          },
        });
      });

      afterAll(async () => {
        await httpServer.close();
      });

      it('can resolve a custom query', async () => {
        const result = await apolloClient.query({
          variables: { message: 'hello' },
          query: gql`
            query CustomQuery($message: String!) {
              customQuery(message: $message)
            }
          `,
        });
        expect(result.data.customQuery).toEqual('hello');
      });

      it('can resolve a custom extend type', async () => {
        const obj = new Parse.Object('SomeClass');
        await obj.save({ name: 'aname', type: 'robot' });
        await parseGraphQLServer.parseGraphQLSchema.databaseController.schemaCache.clear();
        const result = await apolloClient.query({
          variables: { id: obj.id },
          query: gql`
            query someClass($id: ID!) {
              someClass(id: $id) {
                nameUpperCase
                language
                type
              }
            }
          `,
        });
        expect(result.data.someClass.nameUpperCase).toEqual('ANAME');
        expect(result.data.someClass.language).toEqual('fr');
        expect(result.data.someClass.type).toEqual('robot');

        const result2 = await apolloClient.query({
          variables: { id: obj.id },
          query: gql`
            query someClass($id: ID!) {
              someClass(id: $id) {
                name
                language
              }
            }
          `,
        });
        expect(result2.data.someClass.name).toEqual('aname');
        expect(result.data.someClass.language).toEqual('fr');
        const result3 = await apolloClient.mutate({
          variables: { id: obj.id, name: 'anewname' },
          mutation: gql`
            mutation someClass($id: ID!, $name: String!) {
              updateSomeClass(
                input: { id: $id, fields: { name: $name, type: human } }
              ) {
                someClass {
                  nameUpperCase
                  type
                }
              }
            }
          `,
        });
        expect(result3.data.updateSomeClass.someClass.nameUpperCase).toEqual(
          'ANEWNAME'
        );
        expect(result3.data.updateSomeClass.someClass.type).toEqual('human');
=======
      it('can resolve a custom query', async () => {
        const result = await apolloClient.query({
          variables: { message: 'hello' },
          query: gql`
            query CustomQuery($message: String!) {
              customQuery(message: $message)
            }
          `,
        });
        expect(result.data.customQuery).toEqual('hello');
      });

      it('can resolve a custom extend type', async () => {
        const obj = new Parse.Object('SomeClass');
        await obj.save({ name: 'aname', type: 'robot' });
        await parseGraphQLServer.parseGraphQLSchema.databaseController.schemaCache.clear();
        const result = await apolloClient.query({
          variables: { id: obj.id },
          query: gql`
            query someClass($id: ID!) {
              someClass(id: $id) {
                nameUpperCase
                language
                type
              }
            }
          `,
        });
        expect(result.data.someClass.nameUpperCase).toEqual('ANAME');
        expect(result.data.someClass.language).toEqual('fr');
        expect(result.data.someClass.type).toEqual('robot');

        const result2 = await apolloClient.query({
          variables: { id: obj.id },
          query: gql`
            query someClass($id: ID!) {
              someClass(id: $id) {
                name
                language
              }
            }
          `,
        });
        expect(result2.data.someClass.name).toEqual('aname');
        expect(result.data.someClass.language).toEqual('fr');
        const result3 = await apolloClient.mutate({
          variables: { id: obj.id, name: 'anewname' },
          mutation: gql`
            mutation someClass($id: ID!, $name: String!) {
              updateSomeClass(
                input: { id: $id, fields: { name: $name, type: human } }
              ) {
                someClass {
                  nameUpperCase
                  type
                }
              }
            }
          `,
        });
        expect(result3.data.updateSomeClass.someClass.nameUpperCase).toEqual(
          'ANEWNAME'
        );
        expect(result3.data.updateSomeClass.someClass.type).toEqual('human');
      });
    });
    describe('Async Function Based Merge', () => {
      let httpServer;
      const headers = {
        'X-Parse-Application-Id': 'test',
        'X-Parse-Javascript-Key': 'test',
      };
      let apolloClient;

      beforeAll(async () => {
        const expressApp = express();
        httpServer = http.createServer(expressApp);
        parseGraphQLServer = new ParseGraphQLServer(parseServer, {
          graphQLPath: '/graphql',
          graphQLCustomTypeDefs: ({ autoSchema, mergeSchemas }) =>
            mergeSchemas({ schemas: [autoSchema] }),
        });

        parseGraphQLServer.applyGraphQL(expressApp);
        await new Promise(resolve =>
          httpServer.listen({ port: 13377 }, resolve)
        );
        const httpLink = createUploadLink({
          uri: 'http://localhost:13377/graphql',
          fetch,
          headers,
        });
        apolloClient = new ApolloClient({
          link: httpLink,
          cache: new InMemoryCache(),
          defaultOptions: {
            query: {
              fetchPolicy: 'no-cache',
            },
          },
        });
      });

      afterAll(async () => {
        await httpServer.close();
      });

      it('can resolve a query', async () => {
        const result = await apolloClient.query({
          query: gql`
            query Health {
              health
            }
          `,
        });
        expect(result.data.health).toEqual(true);
>>>>>>> 9d7da581
      });
    });
  });
});<|MERGE_RESOLUTION|>--- conflicted
+++ resolved
@@ -10668,18 +10668,6 @@
         Parse.Cloud.define('hello', async () => {
           return 'Hello world!';
         });
-<<<<<<< HEAD
-
-        const result = await apolloClient.query({
-          query: gql`
-            query Hello {
-              hello2
-            }
-          `,
-        });
-
-        expect(result.data.hello2).toEqual('Hello world!');
-=======
 
         const result = await apolloClient.query({
           query: gql`
@@ -10785,103 +10773,6 @@
 
       afterAll(async () => {
         await httpServer.close();
->>>>>>> 9d7da581
-      });
-    });
-
-<<<<<<< HEAD
-    describe('SDL Based', () => {
-      let httpServer;
-      const headers = {
-        'X-Parse-Application-Id': 'test',
-        'X-Parse-Javascript-Key': 'test',
-      };
-      let apolloClient;
-
-      beforeAll(async () => {
-        const expressApp = express();
-        httpServer = http.createServer(expressApp);
-        const TypeEnum = new GraphQLEnumType({
-          name: 'TypeEnum',
-          values: {
-            human: { value: 'human' },
-            robot: { value: 'robot' },
-          },
-        });
-        parseGraphQLServer = new ParseGraphQLServer(parseServer, {
-          graphQLPath: '/graphql',
-          graphQLCustomTypeDefs: new GraphQLSchema({
-            query: new GraphQLObjectType({
-              name: 'Query',
-              fields: {
-                customQuery: {
-                  type: new GraphQLNonNull(GraphQLString),
-                  args: {
-                    message: { type: new GraphQLNonNull(GraphQLString) },
-                  },
-                  resolve: (p, { message }) => message,
-                },
-              },
-            }),
-            types: [
-              new GraphQLInputObjectType({
-                name: 'CreateSomeClassFieldsInput',
-                fields: {
-                  type: { type: TypeEnum },
-                },
-              }),
-              new GraphQLInputObjectType({
-                name: 'UpdateSomeClassFieldsInput',
-                fields: {
-                  type: { type: TypeEnum },
-                },
-              }),
-              new GraphQLObjectType({
-                name: 'SomeClass',
-                fields: {
-                  nameUpperCase: {
-                    type: new GraphQLNonNull(GraphQLString),
-                    resolve: p => p.name.toUpperCase(),
-                  },
-                  type: { type: TypeEnum },
-                  language: {
-                    type: new GraphQLEnumType({
-                      name: 'LanguageEnum',
-                      values: {
-                        fr: { value: 'fr' },
-                        en: { value: 'en' },
-                      },
-                    }),
-                    resolve: () => 'fr',
-                  },
-                },
-              }),
-            ],
-          }),
-        });
-
-        parseGraphQLServer.applyGraphQL(expressApp);
-        await new Promise(resolve =>
-          httpServer.listen({ port: 13377 }, resolve)
-        );
-        const httpLink = createUploadLink({
-          uri: 'http://localhost:13377/graphql',
-          fetch,
-          headers,
-        });
-        apolloClient = new ApolloClient({
-          link: httpLink,
-          cache: new InMemoryCache(),
-          defaultOptions: {
-            query: {
-              fetchPolicy: 'no-cache',
-            },
-          },
-        });
-      });
-
-      afterAll(async () => {
-        await httpServer.close();
       });
 
       it('can resolve a custom query', async () => {
@@ -10948,71 +10839,6 @@
           'ANEWNAME'
         );
         expect(result3.data.updateSomeClass.someClass.type).toEqual('human');
-=======
-      it('can resolve a custom query', async () => {
-        const result = await apolloClient.query({
-          variables: { message: 'hello' },
-          query: gql`
-            query CustomQuery($message: String!) {
-              customQuery(message: $message)
-            }
-          `,
-        });
-        expect(result.data.customQuery).toEqual('hello');
-      });
-
-      it('can resolve a custom extend type', async () => {
-        const obj = new Parse.Object('SomeClass');
-        await obj.save({ name: 'aname', type: 'robot' });
-        await parseGraphQLServer.parseGraphQLSchema.databaseController.schemaCache.clear();
-        const result = await apolloClient.query({
-          variables: { id: obj.id },
-          query: gql`
-            query someClass($id: ID!) {
-              someClass(id: $id) {
-                nameUpperCase
-                language
-                type
-              }
-            }
-          `,
-        });
-        expect(result.data.someClass.nameUpperCase).toEqual('ANAME');
-        expect(result.data.someClass.language).toEqual('fr');
-        expect(result.data.someClass.type).toEqual('robot');
-
-        const result2 = await apolloClient.query({
-          variables: { id: obj.id },
-          query: gql`
-            query someClass($id: ID!) {
-              someClass(id: $id) {
-                name
-                language
-              }
-            }
-          `,
-        });
-        expect(result2.data.someClass.name).toEqual('aname');
-        expect(result.data.someClass.language).toEqual('fr');
-        const result3 = await apolloClient.mutate({
-          variables: { id: obj.id, name: 'anewname' },
-          mutation: gql`
-            mutation someClass($id: ID!, $name: String!) {
-              updateSomeClass(
-                input: { id: $id, fields: { name: $name, type: human } }
-              ) {
-                someClass {
-                  nameUpperCase
-                  type
-                }
-              }
-            }
-          `,
-        });
-        expect(result3.data.updateSomeClass.someClass.nameUpperCase).toEqual(
-          'ANEWNAME'
-        );
-        expect(result3.data.updateSomeClass.someClass.type).toEqual('human');
       });
     });
     describe('Async Function Based Merge', () => {
@@ -11065,7 +10891,6 @@
           `,
         });
         expect(result.data.health).toEqual(true);
->>>>>>> 9d7da581
       });
     });
   });
