--- conflicted
+++ resolved
@@ -61,17 +61,11 @@
   ldap,
 };
 
-<<<<<<< HEAD
-function authDataValidator(adapter, appIds, options, req) {
-  return function (authData) {
-    return adapter.validateAuthData(authData, options, req).then(() => {
-=======
 function authDataValidator(adapter, appIds, options) {
   return function (authData) {
     return adapter.validateAuthData(authData, options).then(() => {
->>>>>>> b3792121
       if (appIds) {
-        return adapter.validateAppId(appIds, authData, options, req);
+        return adapter.validateAppId(appIds, authData, options);
       }
       return Promise.resolve();
     });
@@ -104,7 +98,7 @@
       providerOptions
     );
     if (optionalAdapter) {
-      ['validateAuthData', 'validateAppId'].forEach((key) => {
+      ['validateAuthData', 'validateAppId'].forEach(key => {
         if (optionalAdapter[key]) {
           adapter[key] = optionalAdapter[key];
         }
@@ -129,11 +123,7 @@
     _enableAnonymousUsers = enable;
   };
   // To handle the test cases on configuration
-<<<<<<< HEAD
-  const getValidatorForProvider = function (provider, req) {
-=======
   const getValidatorForProvider = function (provider) {
->>>>>>> b3792121
     if (provider === 'anonymous' && !_enableAnonymousUsers) {
       return;
     }
@@ -143,7 +133,7 @@
       authOptions
     );
 
-    return authDataValidator(adapter, appIds, providerOptions, req);
+    return authDataValidator(adapter, appIds, providerOptions);
   };
 
   return Object.freeze({
