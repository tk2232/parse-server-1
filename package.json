--- conflicted
+++ resolved
@@ -1,6 +1,6 @@
 {
   "name": "parse-server",
-  "version": "4.8.3",
+  "version": "4.3.0",
   "description": "An express module providing a Parse-compatible API server",
   "main": "lib/index.js",
   "repository": {
@@ -19,16 +19,10 @@
   ],
   "license": "BSD-3-Clause",
   "dependencies": {
-<<<<<<< HEAD
-    "@apollographql/graphql-playground-html": "1.6.24",
-    "@graphql-tools/links": "^6.0.0",
-    "@graphql-tools/stitch": "^6.0.0",
-    "@graphql-tools/utils": "^6.0.0",
-=======
     "@apollographql/graphql-playground-html": "1.6.26",
+    "@graphql-tools/links": "^6.0.14",
     "@graphql-tools/stitch": "6.0.10",
-    "@graphql-tools/utils": "6.0.10",
->>>>>>> ecd709e0
+    "@graphql-tools/utils": "^6.0.10",
     "@parse/fs-files-adapter": "1.0.1",
     "@parse/push-adapter": "3.2.0",
     "@parse/s3-files-adapter": "1.4.0",
@@ -41,20 +35,15 @@
     "deepcopy": "2.0.0",
     "express": "4.17.1",
     "follow-redirects": "1.12.1",
-    "graphql": "15.1.0",
+    "graphql": "15.0.0",
     "graphql-list-fields": "2.0.2",
-<<<<<<< HEAD
-    "graphql-relay": "^0.6.0",
-    "graphql-upload": "^11.0.0",
-=======
     "graphql-relay": "0.6.0",
     "graphql-upload": "11.0.0",
->>>>>>> ecd709e0
     "intersect": "1.0.1",
     "jsonwebtoken": "8.5.1",
     "jwks-rsa": "1.8.1",
     "ldapjs": "2.0.0",
-    "lodash": "4.17.16",
+    "lodash": "^4.17.19",
     "lru-cache": "5.1.1",
     "mime": "2.4.6",
     "mongodb": "3.5.9",
